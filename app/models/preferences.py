--- conflicted
+++ resolved
@@ -64,8 +64,7 @@
         'task_crontabs', 'simplified_data_table', 'home_page_size',
         'episode_data_page_size', 'stylize_unmonitored_posters',
         'sources_as_table', 'card_type_directory', 'local_card_types',
-<<<<<<< HEAD
-
+        'imported_blueprints',
         # Arguments required only for the Connection data migrations
         'emby_url', 'emby_api_key', 'emby_username', 'emby_use_ssl',
         'emby_filesize_limit_number', 'emby_filesize_limit_unit',
@@ -75,9 +74,6 @@
         'plex_use_ssl', 'plex_integrate_with_pmm', 'plex_filesize_limit_number',
         'plex_filesize_limit_unit', 'sonarr_url', 'sonarr_api_key',
         'sonarr_use_ssl', 'sonarr_downloaded_only', 'sonarr_libraries',
-=======
-        'imported_blueprints',
->>>>>>> 835aa523
     )
 
 
@@ -203,7 +199,8 @@
 
         self.supported_language_codes = []
         self.use_magick_prefix = False
-        self.blacklisted_blueprints = set()
+        self.blacklisted_blueprints: set[int] = set()
+        self.imported_blueprints: set[int] = set()
         self.advanced_scheduling = False
         self.task_crontabs = {}
 
@@ -238,30 +235,6 @@
         self.sonarr_downloaded_only = True
         self.sonarr_libraries = []
 
-<<<<<<< HEAD
-=======
-        self.use_tmdb = False
-        self.tmdb_api_key = ''
-        self.tmdb_minimum_width = 0
-        self.tmdb_minimum_height = 0
-        self.tmdb_skip_localized = False
-        self.tmdb_download_logos = True
-        self.tmdb_logo_language_priority = ['en']
-
-        self.supported_language_codes = []
-        self.use_magick_prefix = False
-        self.blacklisted_blueprints: set[int] = set()
-        self.imported_blueprints: set[int] = set()
-        self.advanced_scheduling = False
-        self.task_crontabs = {}
-
-        self.require_auth = False
-        self.home_page_size = 100
-        self.episode_data_page_size = 50
-        self.stylize_unmonitored_posters = False
-        self.sources_as_table = False
-
->>>>>>> 835aa523
 
     def read_file(self) -> Optional[object]:
         """

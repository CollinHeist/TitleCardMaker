from logging import Logger
<<<<<<< HEAD
from typing import Literal, TypedDict, Union

from sqlalchemy import Boolean, Column, ForeignKey, Integer, String, JSON
from sqlalchemy.ext.hybrid import hybrid_property
from sqlalchemy.orm import relationship
=======

>>>>>>> 5e5c4eb6
from sqlalchemy import Boolean, Column, Integer, String, JSON
from sqlalchemy.ext.associationproxy import AssociationProxy, association_proxy
from sqlalchemy.ext.hybrid import hybrid_method, hybrid_property
from sqlalchemy.orm import Mapped, object_session, relationship

from app.database.session import Base
from app.models.template import SyncTemplates, Template
from modules.Debug import log
<<<<<<< HEAD

=======
>>>>>>> 5e5c4eb6

SyncInterface = Literal['Emby', 'Jellyfin', 'Plex', 'Sonarr']
SonarrKwargs = TypedDict('SonarrKwargs',{
    'required_tags': list[str], 'excluded_tags': list[str],
    'monitored_only': bool, 'downloaded_only': bool,
    'required_series_type': str, 'excluded_series_type': str,
})
NonSonarrKwargs = TypedDict('NonSonarrKwargs', {
    'required_libraries': list[str], 'excluded_libraries': list[str],
    'required_tags': list[str], 'excluded_tags': list[str]
})

class Sync(Base):
    """
    SQL Table that defines a Sync. This contains Sync requirements and
    exclusions, as well as relational objects to linked Templates and
    Series.
    """

    __tablename__ = 'sync'

    # Referencial arguments
    id = Column(Integer, primary_key=True, index=True)
    connection = relationship('Connection', back_populates='syncs')
    interface_id = Column(Integer, ForeignKey('connection.id'))
    series = relationship('Series', back_populates='sync')
    _templates: Mapped[list[SyncTemplates]] = relationship(
        SyncTemplates,
        back_populates='sync',
        order_by=SyncTemplates.order,
        cascade='all, delete-orphan',
    )
    templates: AssociationProxy[list[Template]] = association_proxy(
        '_templates', 'template',
        creator=lambda st: st,
    )

    name = Column(String, nullable=False)
    interface: SyncInterface = Column(String, nullable=False)

    required_tags = Column(JSON, default=[], nullable=False)
    required_libraries = Column(JSON, default=[], nullable=False)

    excluded_tags = Column(JSON, default=[], nullable=False)
    excluded_libraries = Column(JSON, default=[], nullable=False)

    downloaded_only = Column(Boolean, default=False)
    monitored_only = Column(Boolean, default=False)
    required_series_type = Column(String, default=None)
    excluded_series_type = Column(String, default=None)


    @hybrid_method
    def assign_templates(self,
            templates: list[Template],
            *,
            log: Logger = log,
        ) -> None:
        """
        Assign the given Templates to this Sync. This updates the
        association table for Sync:Template relationships as needed.

        Args:
            templates: List of Templates to assign to this object. The
                provided order is used for the creation of the
                association table objects so that order is preserved
                within the relationship.
            log: Logger for all log messages.
        """

        # Reset existing assocations
        self.templates = []
        for index, template in enumerate(templates):
            existing = object_session(template).query(SyncTemplates)\
                .filter_by(sync_id=self.id,
                           template_id=template.id,
                           order=index)\
                .first()
            if existing:
                self.templates.append(existing)
            else:
                self.templates.append(SyncTemplates(
                    sync_id=self.id,
                    template_id=template.id,
                    order=index,
                ))

        log.debug(f'Sync[{self.id}].template_ids = {[t.id for t in templates]}')


    @hybrid_property
    def template_ids(self) -> list[int]:
        """
        ID's of any Templates associated with this Sync (rather than the
        ORM objects themselves).

        Returns:
            List of ID's for associated Templates.
        """

        return [template.id for template in self.templates]


    @hybrid_property
    def log_str(self) -> str:
        """
        Loggable string that defines this object (i.e. `__repr__`).
        """

        return f'Sync[{self.id}] {self.name}'


    @hybrid_property
    def sync_kwargs(self) -> Union[SonarrKwargs, NonSonarrKwargs]:
        """
        Keyword arguments for calling the Sync function of the Interface
        associated with this type of Sync - e.g. some implementation of
        `SyncInterface.get_all_series(**sync.sync_kwargs)`.

        Returns:
            Dictionary that can be unpacked in a call of the sync
            function.
        """

        if self.interface == 'Sonarr':
            return {
                'required_tags': self.required_tags,
                'excluded_tags': self.excluded_tags,
                'monitored_only': self.monitored_only,
                'downloaded_only': self.downloaded_only,
                'required_series_type': self.required_series_type,
                'excluded_series_type': self.excluded_series_type,
            }

        return {
            'required_libraries': self.required_libraries,
            'excluded_libraries': self.excluded_libraries,
            'required_tags': self.required_tags,
            'excluded_tags': self.excluded_tags,
        }<|MERGE_RESOLUTION|>--- conflicted
+++ resolved
@@ -1,13 +1,9 @@
 from logging import Logger
-<<<<<<< HEAD
 from typing import Literal, TypedDict, Union
 
 from sqlalchemy import Boolean, Column, ForeignKey, Integer, String, JSON
 from sqlalchemy.ext.hybrid import hybrid_property
 from sqlalchemy.orm import relationship
-=======
-
->>>>>>> 5e5c4eb6
 from sqlalchemy import Boolean, Column, Integer, String, JSON
 from sqlalchemy.ext.associationproxy import AssociationProxy, association_proxy
 from sqlalchemy.ext.hybrid import hybrid_method, hybrid_property
@@ -16,13 +12,10 @@
 from app.database.session import Base
 from app.models.template import SyncTemplates, Template
 from modules.Debug import log
-<<<<<<< HEAD
 
-=======
->>>>>>> 5e5c4eb6
 
 SyncInterface = Literal['Emby', 'Jellyfin', 'Plex', 'Sonarr']
-SonarrKwargs = TypedDict('SonarrKwargs',{
+SonarrKwargs = TypedDict('SonarrKwargs', {
     'required_tags': list[str], 'excluded_tags': list[str],
     'monitored_only': bool, 'downloaded_only': bool,
     'required_series_type': str, 'excluded_series_type': str,

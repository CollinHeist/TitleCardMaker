from datetime import datetime
from pathlib import Path
from re import match as re_match
<<<<<<< HEAD
from typing import Any, Callable, Optional, TypedDict
=======
from typing import Any, Callable, Literal, Optional, TypedDict
>>>>>>> 5e5c4eb6

from sqlalchemy import Boolean, Column, ForeignKey, Integer, String, JSON
from sqlalchemy.ext.associationproxy import association_proxy
from sqlalchemy.ext.hybrid import hybrid_method, hybrid_property
from sqlalchemy.ext.mutable import MutableDict, MutableList
from sqlalchemy.orm import relationship

from app.database.session import Base

from modules.Debug import log


"""Format of all refrence dates for before and after operations"""
DATETIME_FORMAT = '%Y-%m-%d'

"""
Dictionary of Operation keywords to the corresponding Operation function
"""
lower_str = lambda v: str(v).lower() # pylint: disable=unnecessary-lambda-assignment
OPERATIONS: dict[str, Callable[[Any, Any], bool]] = {
    'is true': lambda v, r: bool(v),
    'is false': lambda v, r: not bool(v),
    'is null': lambda v, r: v is None,
    'is not null': lambda v, r: v is not None,
    'equals': lambda v, r: str(v) == str(r),
    'does not equal': lambda v, r: str(v) != str(r),
    'starts with': lambda v, r: lower_str(v).startswith(lower_str(r)),
    'does not start with': lambda v, r: not lower_str(v).startswith(lower_str(r)),
    'ends with': lambda v, r: lower_str(v).endswith(lower_str(r)),
    'does not end with': lambda v, r: not lower_str(v).endswith(lower_str(r)),
    'contains': lambda v, r: r in v,
    'does not contain': lambda v, r: r not in v,
    'matches': lambda v, r: bool(re_match(r, v)),
    'does not match': lambda v, r: not bool(re_match(r, v)),
    'is less than': lambda v, r: float(v) < float(r),
    'is less than or equal': lambda v, r: float(v) <= float(r),
    'is greater than': lambda v, r: float(v) > float(r),
    'is greater than or equal': lambda v, r: float(v) >= float(r),
    'is before': lambda v, r: v < datetime.strptime(r, DATETIME_FORMAT),
    'is after': lambda v, r: v > datetime.strptime(r, DATETIME_FORMAT),
    'file exists': lambda v, r: Path(v).exists(),
}

"""Supported Argument keywords."""
ARGUMENT_KEYS = (
    'Series Name', 'Series Year', 'Number of Seasons',
    'Series Library Names', 'Series Logo', 'Episode is Watched',
    'Season Number', 'Episode Number', 'Absolute Number',
    'Episode Title', 'Episode Title Length', 'Episode Airdate',
)

"""
Tables for many <-> many Template relationships
"""
class SeriesTemplates(Base):
    """SQL Relationship table for Series:Template relationships"""

    __tablename__ = 'series_templates'

    id = Column(Integer, primary_key=True, index=True)
    template_id = Column(Integer, ForeignKey('template.id'))
    series_id = Column(Integer, ForeignKey('series.id'))
    order = Column(Integer)

    template = relationship('Template', back_populates='_series')
    series = relationship('Series', back_populates='_templates')

class EpisodeTemplates(Base):
    """SQL Relationship table for Episode:Template relationships"""

    __tablename__ = 'episode_templates'

    id = Column(Integer, primary_key=True, index=True)
    template_id = Column(Integer, ForeignKey('template.id'))
    episode_id = Column(Integer, ForeignKey('episode.id'))
    order = Column(Integer)

    template = relationship('Template', back_populates='_episodes')
    episode = relationship('Episode', back_populates='_templates')

class SyncTemplates(Base):
    """SQL Relationship table for Sync:Template relationships"""

    __tablename__ = 'sync_templates'

    id = Column(Integer, primary_key=True, index=True)
    template_id = Column(Integer, ForeignKey('template.id'))
    sync_id = Column(Integer, ForeignKey('sync.id'))
    order = Column(Integer)

    template = relationship('Template', back_populates='_syncs')
    sync = relationship('Sync', back_populates='_templates')


"""
Table for the Template SQL objects themselves.
"""
class Filter(TypedDict):
    argument: Literal[ARGUMENT_KEYS]
    operation: Literal[tuple(OPERATIONS.keys())]
    reference: Optional[str]

class Template(Base):
    """
    SQL Table that defines a Template. This contains Filters, Card
    customizations, as well as relational objects to linked Episodes,
    Series, and Syncs.
    """

    __tablename__ = 'template'

    # Referencial arguments
    id = Column(Integer, primary_key=True, index=True)
    data_source_id = Column(Integer, ForeignKey('connection.id'))
    font_id = Column(Integer, ForeignKey('font.id'))
    data_source = relationship('Connection', back_populates='templates')
    font = relationship('Font', back_populates='templates')
    _syncs = relationship(
        SyncTemplates,
        back_populates='template',
        cascade='all, delete-orphan',
    )
    syncs = association_proxy('_syncs', 'sync')
    _series = relationship(
        SeriesTemplates,
        back_populates='template',
        cascade='all, delete-orphan',
    )
    series = association_proxy('_series', 'series')
    _episodes = relationship(
        EpisodeTemplates,
        back_populates='template',
        cascade='all, delete-orphan',
    )
    episodes = association_proxy('_episodes', 'episode')

    name = Column(String, nullable=False)
    filters: list[Filter] = Column(
        MutableList.as_mutable(JSON),
        default=[],
        nullable=False,
    )

    card_filename_format = Column(String, default=None)
    sync_specials = Column(Boolean, default=None)
    skip_localized_images = Column(Boolean, default=None)
    translations = Column(
        MutableList.as_mutable(JSON),
        default=None,
        nullable=False,
    )

    card_type = Column(String, default=None)
    hide_season_text = Column(Boolean, default=None)
    season_titles = Column(
        MutableDict.as_mutable(JSON),
        default={},
        nullable=False,
    )
    hide_episode_text = Column(Boolean, default=None)
    episode_text_format = Column(String, default=None)
    unwatched_style = Column(String, default=None)
    watched_style = Column(String, default=None)

    extras = Column(MutableDict.as_mutable(JSON), default={}, nullable=False)


    @hybrid_property
    def log_str(self) -> str:
        """
        Loggable string that defines this object (i.e. `__repr__`).
        """

        return f'Template[{self.id}] "{self.name}"'


    @hybrid_property
    def card_properties(self) -> dict[str, Any]:
        """
        Properties to utilize and merge in Title Card creation.

        Returns:
            Dictionary of properties.
        """

        return {
            'template_id': self.id,
            'template_name': self.name,
            'card_filename_format': self.card_filename_format,
            'font_id': self.font_id,
            'card_type': self.card_type,
            'hide_season_text': self.hide_season_text,
            'season_titles': self.season_titles,
            'hide_episode_text': self.hide_episode_text,
            'episode_text_format': self.episode_text_format,
            'unwatched_style': self.unwatched_style,
            'watched_style': self.watched_style,
            'extras': self.extras,
        }


    @hybrid_property
    def export_properties(self) -> dict[str, Any]:
        """
        Properties to export in Blueprints.

        Returns:
            Dictionary of the properties that can be used in a
            NewTemplate model to recreate this object.
        """

        if self.season_titles is None:
            st_ranges, st_values = None, None
        else:
            st_ranges = list(self.season_titles.keys())
            st_values = list(self.season_titles.values())

        if self.extras is None:
            ex_ranges, ex_values = None, None
        else:
            ex_ranges = list(self.extras.keys())
            ex_values = list(self.extras.values())

        return {
            'name': self.name,
            'filters': self.filters,
            'card_type': self.card_type,
            'hide_season_text': self.hide_season_text,
            'season_title_ranges': st_ranges,
            'season_title_values': st_values,
            'hide_episode_text': self.hide_episode_text,
            'episode_text_format': self.episode_text_format,
            'translations': self.translations,
            'extra_keys': ex_ranges,
            'extra_values': ex_values,
            'skip_localized_images': self.skip_localized_images,
        }


    @hybrid_property
    def image_source_properties(self) -> dict[str, bool]:
        """
        Properties to use in image source setting evaluations.

        Returns:
            Dictionary of properties.
        """

        return {
            'skip_localized_images': self.skip_localized_images,
        }


    @hybrid_method
    def meets_filter_criteria(self,
            preferences: 'Preferences', # type: ignore
            series: 'Series', # type: ignore
            episode: Optional['Episode'] = None # type: ignore
        ) -> bool:
        """
        Determine whether the given Series and Episode meet this
        Template's filter criteria.

        Args:
            series: Series whose arguments can be evaluated.
            episode: Episode whose arguments can be evaluated.

        Returns:
            True if the given objects meet all of Template's filter
            conditions, or if there are no filters. False otherwise.
        """

        # This Template has no filters, return True
        if len(self.filters) == 0:
            return True

        # Arguments for this Series and Episode
        library_names = [library['name'] for library in series.libraries]
        SERIES_ARGUMENTS = {
            'Series Name': series.name,
            'Series Year': series.year,
            'Series Library Names': library_names,
            'Series Logo': series.get_logo_file(preferences.source_directory),
            'Number of Seasons': series.number_of_seasons,
        }
        if episode is None:
            ARGUMENTS = SERIES_ARGUMENTS
        else:
            ARGUMENTS = SERIES_ARGUMENTS | {
                'Episode is Watched': episode.watched,
                'Season Number': episode.season_number,
                'Episode Number': episode.episode_number,
                'Absolute Number': episode.absolute_number,
                'Episode Title': episode.title,
                'Episode Title Length': len(episode.title),
                'Episode Airdate': episode.airdate,
            }

        # Evaluate each condition of this Template's filter
        for condition in self.filters:
            # If operation and argument are valid, evalute condition
            operation = condition['operation']
            argument = condition['argument']
            if operation in OPERATIONS and argument in ARGUMENTS:
                # Return False if the condition evaluates to False
                try:
                    meets_condition = OPERATIONS[operation](
                        ARGUMENTS[argument],
                        condition['reference'],
                    )
                    if not meets_condition:
                        return False
                # Evaluation raised an error, log and return False
                except Exception as e:
                    log.exception(f'{series.log_str} {episode.log_str} '
                                  f'Condition evaluation raised an error', e)
                    return False
            # Operation or Argument are invalid, log and skip
            else:
                log.debug(f'{self.log_str} [{argument}] [{operation}] '
                          f'[{condition["reference"]}] is unevaluatable')
                continue

        # All Filter criteria met
        return True<|MERGE_RESOLUTION|>--- conflicted
+++ resolved
@@ -1,11 +1,7 @@
 from datetime import datetime
 from pathlib import Path
 from re import match as re_match
-<<<<<<< HEAD
-from typing import Any, Callable, Optional, TypedDict
-=======
 from typing import Any, Callable, Literal, Optional, TypedDict
->>>>>>> 5e5c4eb6
 
 from sqlalchemy import Boolean, Column, ForeignKey, Integer, String, JSON
 from sqlalchemy.ext.associationproxy import association_proxy
@@ -14,7 +10,6 @@
 from sqlalchemy.orm import relationship
 
 from app.database.session import Base
-
 from modules.Debug import log
 
 

--- conflicted
+++ resolved
@@ -14,28 +14,22 @@
 
 from app.database.session import Base
 from app.dependencies import get_preferences
-<<<<<<< HEAD
 from app.models.template import SeriesTemplates
 from app.schemas.connection import ServerName
 
-=======
 from app.models.template import SeriesTemplates, Template
->>>>>>> 835aa523
 from modules.CleanPath import CleanPath
 from modules.SeriesInfo2 import SeriesInfo
 
 
 
-<<<<<<< HEAD
 # Return type of the library iterator
 Library = TypedDict(
     'Library',
     {'interface': ServerName, 'interface_id': int, 'name': str}
 )
 
-=======
 INTERNAL_ASSET_DIRECTORY = Path(__file__).parent.parent / 'assets'
->>>>>>> 835aa523
 
 def regex_replace(pattern, replacement, string):
     """Perform a Regex replacement with the given arguments"""
@@ -55,18 +49,13 @@
 
     # Referencial arguments
     id = Column(Integer, primary_key=True)
-<<<<<<< HEAD
     data_source_id = Column(Integer, ForeignKey('connection.id'), default=None)
     font_id = Column(Integer, ForeignKey('font.id'), default=None)
     sync_id = Column(Integer, ForeignKey('sync.id'), default=None)
     data_source = relationship('Connection', back_populates='series')
     font = relationship('Font', back_populates='series')
     sync = relationship('Sync', back_populates='series')
-=======
-    font_id = Column(Integer, ForeignKey('font.id'), default=None)
-    sync_id = Column(Integer, ForeignKey('sync.id'), default=None)
-
->>>>>>> 835aa523
+
     cards = relationship('Card', back_populates='series')
     font = relationship('Font', back_populates='series')
     sync = relationship('Sync', back_populates='series')

--- conflicted
+++ resolved
@@ -220,11 +220,7 @@
             'episode_tmdb_id': self.tmdb_id,
             'episode_tvdb_id': self.tvdb_id,
             'episode_tvrage_id': self.tvrage_id,
-<<<<<<< HEAD
-            **self.as_episode_info.characteristics, # pylint : disable=no-member
-=======
             **self.as_episode_info.characteristics, # pylint: disable=no-member
->>>>>>> 16b66feb
         }
 
 

from logging import Logger
from pathlib import Path
from typing import Any, Optional, Union

from sqlalchemy import (
    Boolean, Column, DateTime, Integer, Float, ForeignKey, String, JSON
)
from sqlalchemy.ext.associationproxy import AssociationProxy, association_proxy
from sqlalchemy.ext.hybrid import hybrid_method, hybrid_property
from sqlalchemy.ext.mutable import MutableDict
from sqlalchemy.orm import Mapped, object_session, relationship

from app.dependencies import get_preferences
from app.database.session import Base
from app.models.template import EpisodeTemplates, Template
from app.schemas.preferences import Style

from modules.Debug import log
from modules.EpisodeDataSource2 import WatchedStatus
from modules.EpisodeInfo2 import EpisodeInfo
from modules.Debug import log


class Episode(Base):
    """
    SQL Table that defines an Episode. This contains any Episode-level
    customizations, as well as relational objects to the parent Series,
    as well as any linked Font, Cards, Loaded records, or Templates.
    """

    __tablename__ = 'episode'

    # Referencial arguments
    id = Column(Integer, primary_key=True, index=True)
    font_id = Column(Integer, ForeignKey('font.id'))
    series_id = Column(Integer, ForeignKey('series.id'))

    cards = relationship(
        'Card',
        back_populates='episode',
        cascade='all, delete-orphan'
    )
    font: Mapped['Font'] = relationship('Font', back_populates='episodes')
    series: Mapped['Series'] = relationship('Series', back_populates='episodes')
    loaded = relationship(
        'Loaded',
        back_populates='episode',
        cascade='all, delete-orphan'
    )
    _templates: Mapped[list[EpisodeTemplates]] = relationship(
        EpisodeTemplates,
        back_populates='episode',
        order_by=EpisodeTemplates.order,
        cascade='all, delete-orphan',
    )
    templates: AssociationProxy[list[Template]] = association_proxy(
        '_templates', 'template',
        creator=lambda st: st,
    )

    source_file = Column(String, default=None)
    card_file = Column(String, default=None)
    watched_statuses: dict[int, dict[str, bool]] = Column(
        MutableDict.as_mutable(JSON),
        default={},
        nullable=False
    )

    season_number = Column(Integer, nullable=False)
    episode_number = Column(Integer, nullable=False)
    absolute_number = Column(Integer, default=None)

    title = Column(String, nullable=False)
    match_title = Column(Boolean, default=None)
    auto_split_title = Column(Boolean, default=True, nullable=False)

    card_type = Column(String, default=None)
    hide_season_text = Column(Boolean, default=None)
    season_text = Column(String, default=None)
    hide_episode_text = Column(Boolean, default=None)
    episode_text = Column(String, default=None)
    unwatched_style = Column(String, default=None)
    watched_style = Column(String, default=None)

    font_color = Column(String, default=None)
    font_size = Column(Float, default=None)
    font_kerning = Column(Float, default=None)
    font_stroke_width = Column(Float, default=None)
    font_interline_spacing = Column(Integer, default=None)
    font_interword_spacing = Column(Integer, default=None)
    font_vertical_shift = Column(Integer, default=None)

    emby_id = Column(String, default=None)
    imdb_id = Column(String, default=None)
    jellyfin_id = Column(String, default=None)
    tmdb_id = Column(Integer, default=None)
    tvdb_id = Column(Integer, default=None)
    tvrage_id = Column(Integer, default=None)
    airdate = Column(DateTime, default=None)

    extras = Column(MutableDict.as_mutable(JSON), default=None)
    translations = Column(MutableDict.as_mutable(JSON), default={})

    image_source_attempts = Column(
        MutableDict.as_mutable(JSON),
        default={'Emby': 0, 'Jellyfin': 0, 'Plex': 0, 'TMDb': 0}
    )


    @hybrid_method
    def assign_templates(self,
            templates: list[Template],
            *,
            log: Logger = log,
        ) -> None:
        """
        Assign the given Templates to this Episode. This updates the
        association table for Episode:Template relationships as needed.

        Args:
            templates: List of Templates to assign to this object. The
                provided order is used for the creation of the
                association table objects so that order is preserved
                within the relationship.
            log: Logger for all log messages.
        """

        # Reset existing assocations
        self.templates = []
        for index, template in enumerate(templates):
            existing = object_session(template).query(EpisodeTemplates)\
                .filter_by(episode_id=self.id,
                           template_id=template.id,
                           order=index)\
                .first()
            if existing:
                self.templates.append(existing)
            else:
                self.templates.append(EpisodeTemplates(
                    episode_id=self.id,
                    template_id=template.id,
                    order=index,
                ))

        log.debug(f'Episode[{self.id}].template_ids = {[t.id for t in templates]}')


    # Relationship column properties
    @hybrid_property
    def template_ids(self) -> list[int]:
        """
        ID's of any Templates associated with this Episode (rather than
        the ORM objects themselves).

        Returns:
            List of ID's for associated Templates.
        """

        return [template.id for template in self.templates]


    @hybrid_property
    def index_str(self) -> str:
        """
        Index string as sXeY for this Episode.
        """

        return f'S{self.season_number:02}E{self.episode_number:02}'


    @hybrid_property
    def log_str(self) -> str:
        """
        Loggable string that defines this object (i.e. `__repr__`).
        """

        return f'Episode[{self.id}] {self.as_episode_info}'


    @hybrid_property
    def card_properties(self) -> dict[str, Any]:
        """
        Properties to utilize and merge in Title Card creation.

        Returns:
            Dictionary of properties.
        """

        return {
            'source_file': self.source_file,
            'card_file': self.card_file,
            'title': self.translations.get('preferred_title', self.title),
            'match_title': self.match_title,
            'auto_split_title': self.auto_split_title,
            'card_type': self.card_type,
            'hide_season_text': self.hide_season_text,
            'season_text': self.season_text,
            'hide_episode_text': self.hide_episode_text,
            'episode_text': self.episode_text,
            'unwatched_style': self.unwatched_style,
            'watched_style': self.watched_style,
            'font_color': self.font_color,
            'font_size': self.font_size,
            'font_kerning': self.font_kerning,
            'font_stroke_width': self.font_stroke_width,
            'font_interline_spacing': self.font_interline_spacing,
            'font_interword_spacing': self.font_interword_spacing,
            'font_vertical_shift': self.font_vertical_shift,
            'extras': self.extras,
            'episode_emby_id': self.emby_id,
            'episode_imdb_id': self.imdb_id,
            'episode_jellyfin_id': self.jellyfin_id,
            'episode_tmdb_id': self.tmdb_id,
            'episode_tvdb_id': self.tvdb_id,
            'episode_tvrage_id': self.tvrage_id,
            **self.as_episode_info.characteristics, # pylint : disable=no-member
        }


    @hybrid_property
    def export_properties(self) -> dict[str, Any]:
        """
        Properties to export in Blueprints.

        Returns:
            Dictionary of the properties that can be used in an
            UpdateEpisode model to modify this object.
        """

        if self.extras is None:
            ex_keys, ex_values = None, None
        else:
            ex_keys = list(self.extras.keys())
            ex_values = list(self.extras.values())

        return {
            'card_type': self.card_type,
            'match_title': self.match_title,
            'auto_split_title': False if not self.auto_split_title else None,
            'hide_season_text': self.hide_season_text,
            'season_text': self.season_text,
            'hide_episode_text': self.hide_episode_text,
            'episode_text': self.episode_text,
            'font_id': self.font_id,
            'font_color': self.font_color,
            'font_size': self.font_size,
            'font_kerning': self.font_kerning,
            'font_stroke_width': self.font_stroke_width,
            'font_interline_spacing': self.font_interline_spacing,
            'font_interword_spacing': self.font_interword_spacing,
            'font_vertical_shift': self.font_vertical_shift,
            'extra_keys': ex_keys,
            'extra_values': ex_values,
        }


    @hybrid_property
    def as_episode_info(self) -> EpisodeInfo:
        """
        The EpisodeInfo representation of this Episode.

        Returns:
            EpisodeInfo created with this Episode's data - e.g. title,
            indices, database ID's, and airdate.
        """

        return EpisodeInfo(
            title=self.title,
            season_number=self.season_number,
            episode_number=self.episode_number,
            absolute_number=self.absolute_number,
            emby_id=self.emby_id,
            imdb_id=self.imdb_id,
            jellyfin_id=self.jellyfin_id,
            tmdb_id=self.tmdb_id,
            tvdb_id=self.tvdb_id,
            tvrage_id=self.tvrage_id,
            airdate=self.airdate,
            languages=get_preferences().language_codes,
        )


    @hybrid_method
<<<<<<< HEAD
    def update_from_info(self, other: EpisodeInfo, log: Logger = log) -> bool:
        """
        Update this Episodes' database IDs from the given EpisodeInfo.

        >>> e = Episode(..., imdb_id='tt1234', emby_id='0:9876')
        >>> ei = EpisodeInfo(..., emby_id='1:456', tmdb_id=50,
                                  imdb_id='tt990')
        >>> e.update_from_info(ei)
        >>> e.imdb_id, e.emby_id, s.tmdb_id
        ('tt1234', '0:9876,1:456', 50)

        Args:
            other: Other set of info to merge into this.
            log: Logger for all log messages.

        Returns:
            Whether this object was changed.
        """

        info: EpisodeInfo = self.as_episode_info
        info.copy_ids(other)

        changed = False
        for id_type, id_ in info.ids.items():
            if id_ and getattr(self, id_type) != id_:
                log.debug(f'{self.log_str}.{id_type} | {getattr(self, id_type)} -> {id_}')
                setattr(self, id_type, id_)
                changed = True

        return changed
=======
    def has_source_file(self, style: Style = 'unique') -> bool:
        """Whether this Episode's Source File exists."""

        return self.get_source_file(style).exists()
>>>>>>> 2610d4f4


    @hybrid_method
    def get_source_file(self,
<<<<<<< HEAD
            source_directory: Union[str, Path],
=======
>>>>>>> 2610d4f4
            style: Style,
        ) -> Path:
        """
        Get the source file for this Episode based on the given
        attributes.

        Args:
            style: Effective Style for this episode.

        Returns:
            Fully resolved Path to the source file for this Episode.
        """

        # No manually specified source, use default based on style
        if (source_name := self.source_file) is None:
            if 'art' in style:
                source_name = 'backdrop.jpg'
            else:
                source_name = f's{self.season_number}e{self.episode_number}.jpg'

        # Return full path for this source base and Series
<<<<<<< HEAD
        return (
            Path(source_directory) / self.series.path_safe_name / source_name
        ).resolve()
    

    @hybrid_property
    def watch_status_bools(self) -> list[bool]:
        """
        _summary_

        Returns:
            _description_
        """

        return [
            status
            for _, interface in self.watched_statuses.items()
            for _, status in interface.values()
        ]


    @hybrid_property
    def watched_statuses_flat(self) -> dict[str, bool]:
        """
        _summary_

        Returns:
            _description_
        """

        statuses = {}
        for _, interface in self.watched_statuses.items():
            for library_name, status in interface.items():
                statuses[library_name] = status

        return statuses


    @hybrid_method
    def get_watched_status(self,
            interface_id: int,
            library_name: str,
        ) -> Optional[bool]:
        """
        
        """

        return self.watched_statuses.get(interface_id, {}).get(library_name)


    @hybrid_method
    def add_watched_status(self, status: WatchedStatus, /) -> bool:
        """
        
        """

        # No watched status, skip
        if not status.has_status:
            return False

        # If this interface has existing mappings
        iid, lib = status.interface_id, status.library_name
        if iid in self.watched_statuses:
            # If this library has existing mappings, update and return diff
            if lib in self.watched_statuses[iid]:
                current = self.watched_statuses[iid][lib]
                self.watched_statuses[iid][lib] = status.status
                return current != status.status

            # Library has no mappings, add
            self.watched_statuses[iid][lib] = status.status
            return True

        # Interface has no mappings, add
        self.watched_statuses[iid] = {lib: status.status}
        return True
=======
        return (get_preferences().source_directory \
            / self.series.path_safe_name \
            / source_name).resolve()
>>>>>>> 2610d4f4
<|MERGE_RESOLUTION|>--- conflicted
+++ resolved
@@ -1,6 +1,6 @@
 from logging import Logger
 from pathlib import Path
-from typing import Any, Optional, Union
+from typing import Any, Optional
 
 from sqlalchemy import (
     Boolean, Column, DateTime, Integer, Float, ForeignKey, String, JSON
@@ -79,8 +79,8 @@
     season_text = Column(String, default=None)
     hide_episode_text = Column(Boolean, default=None)
     episode_text = Column(String, default=None)
-    unwatched_style = Column(String, default=None)
-    watched_style = Column(String, default=None)
+    unwatched_style: Optional[Style] = Column(String, default=None)
+    watched_style: Optional[Style] = Column(String, default=None)
 
     font_color = Column(String, default=None)
     font_size = Column(Float, default=None)
@@ -281,7 +281,6 @@
 
 
     @hybrid_method
-<<<<<<< HEAD
     def update_from_info(self, other: EpisodeInfo, log: Logger = log) -> bool:
         """
         Update this Episodes' database IDs from the given EpisodeInfo.
@@ -312,22 +311,16 @@
                 changed = True
 
         return changed
-=======
+
+
     def has_source_file(self, style: Style = 'unique') -> bool:
         """Whether this Episode's Source File exists."""
 
         return self.get_source_file(style).exists()
->>>>>>> 2610d4f4
 
 
     @hybrid_method
-    def get_source_file(self,
-<<<<<<< HEAD
-            source_directory: Union[str, Path],
-=======
->>>>>>> 2610d4f4
-            style: Style,
-        ) -> Path:
+    def get_source_file(self, style: Style) -> Path:
         """
         Get the source file for this Episode based on the given
         attributes.
@@ -347,11 +340,11 @@
                 source_name = f's{self.season_number}e{self.episode_number}.jpg'
 
         # Return full path for this source base and Series
-<<<<<<< HEAD
-        return (
-            Path(source_directory) / self.series.path_safe_name / source_name
+        return (get_preferences().source_directory \
+            / self.series.path_safe_name \
+            / source_name
         ).resolve()
-    
+
 
     @hybrid_property
     def watch_status_bools(self) -> list[bool]:
@@ -423,9 +416,4 @@
 
         # Interface has no mappings, add
         self.watched_statuses[iid] = {lib: status.status}
-        return True
-=======
-        return (get_preferences().source_directory \
-            / self.series.path_safe_name \
-            / source_name).resolve()
->>>>>>> 2610d4f4
+        return True
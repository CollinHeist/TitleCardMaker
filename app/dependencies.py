--- conflicted
+++ resolved
@@ -1,31 +1,19 @@
 from datetime import datetime, timedelta
 from logging import Logger
-<<<<<<< HEAD
 from typing import Any, Iterator, Optional
 
 from apscheduler.schedulers.background import BackgroundScheduler
-from fastapi import HTTPException, Query
+from fastapi import HTTPException, Query, Request
 from sqlalchemy.orm import Session
 
 from app.database.session import (
-    EmbyInterfaces, ImageMagickInterfaceLocal, JellyfinInterfaces,
-    PreferencesLocal, Scheduler, SessionLocal, TMDbInterfaces,
-    PlexInterfaces, SonarrInterfaces,
-=======
-from pathlib import Path
-from typing import Iterator
-
-from apscheduler.schedulers.background import BackgroundScheduler
-from fastapi import HTTPException, Request
+    BlueprintSessionMaker, EmbyInterfaces, ImageMagickInterfaceLocal,
+    JellyfinInterfaces, PreferencesLocal, Scheduler, SessionLocal,
+    TMDbInterfaces, PlexInterfaces, SonarrInterfaces,
+)
 from requests import get
 from sqlalchemy.orm import Session
 
-from app.database.session import (
-    BlueprintSessionMaker, EmbyInterfaceLocal, ImageMagickInterfaceLocal,
-    JellyfinInterfaceLocal, PreferencesLocal, PlexInterfaceLocal, Scheduler,
-    SessionLocal, SonarrInterfaceLocal, TMDbInterfaceLocal,
->>>>>>> 835aa523
-)
 from app.models.preferences import Preferences
 
 from modules.Debug import log
@@ -145,7 +133,6 @@
     `InterfaceGroup`.
 
     Args:
-<<<<<<< HEAD
         interface_group: InterfaceGroup containing all interfaces of
             this connection.
         interface_id: ID of the interface to return.
@@ -157,9 +144,6 @@
     Raises:
         HTTPException (400): The interface cannot be communicated with.
         HTTPException (404): There is no interface with the given ID.
-=======
-        log: Logger for all log messages.
->>>>>>> 835aa523
     """
 
     # Get this interface's arguments
@@ -241,13 +225,8 @@
     """
     Dependency to get all interfaces to Jellyfin.
 
-<<<<<<< HEAD
     Returns:
         Global `InterfaceGroup` of `JellyfinInterface` objects.
-=======
-    Args:
-        log: Logger for all log messages.
->>>>>>> 835aa523
     """
 
     return JellyfinInterfaces
@@ -277,13 +256,8 @@
     """
     Dependency to get all interfaces to Plex.
 
-<<<<<<< HEAD
     Returns:
         Global `InterfaceGroup` of `PlexInterface` objects.
-=======
-    Args:
-        log: Logger for all log messages.
->>>>>>> 835aa523
     """
 
     return PlexInterfaces
@@ -313,13 +287,8 @@
     """
     Dependency to get all interfaces to Sonarr.
 
-<<<<<<< HEAD
     Returns:
         Global `InterfaceGroup` of `SonarrInterface` objects.
-=======
-    Args:
-        log: Logger for all log messages.
->>>>>>> 835aa523
     """
 
     return SonarrInterfaces

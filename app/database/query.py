--- conflicted
+++ resolved
@@ -3,16 +3,12 @@
 from fastapi import HTTPException
 from sqlalchemy.orm import Session
 
-<<<<<<< HEAD
 from app.dependencies import (
     EmbyInterface, EmbyInterfaces, JellyfinInterface, JellyfinInterfaces,
     PlexInterface, PlexInterfaces, SonarrInterface, SonarrInterfaces,
     TMDbInterface, TMDbInterfaces,
 )
-=======
-from app import models
 from app.models.blueprint import Blueprint
->>>>>>> 835aa523
 from app.models.card import Card
 from app.models.connection import Connection
 from app.models.episode import Episode
@@ -100,7 +96,6 @@
     """
 
     return _get_obj(db, Card, 'Card', card_id, raise_exc)
-<<<<<<< HEAD
 
 
 def get_connection(
@@ -117,8 +112,6 @@
     """
 
     return _get_obj(db, Connection, 'Connection', connection_id, raise_exc)
-=======
->>>>>>> 835aa523
 
 
 def get_episode(

--- conflicted
+++ resolved
@@ -60,14 +60,8 @@
 
     Args:
         db: Database to read/update/modify.
-<<<<<<< HEAD
         series: Series of the Episodes whose IDs are being set.
         episodes: Any Episodes to set the IDs of.
-=======
-        series: Series of the Episodes whose ID's are being set.
-        episodes: List of Episodes to set the ID's of.
-        *_interface: Interface(s) to set ID's from.
->>>>>>> e07518f4
         log: Logger for all log messages.
     """
 
@@ -116,14 +110,8 @@
 
     Args:
         series: Series whose Episode data is being queried.
-<<<<<<< HEAD
         raise_exc: Whether to raise any HTTPExceptions caused by
             disabled interfaces or missing libraries.
-=======
-        *_interface: Interface to potentially query for Episode data.
-        raise_exc: (Keyword): Whether to raise any HTTPExceptions caused
-            by disabled interfaces or missing libraries.
->>>>>>> e07518f4
         log: Logger for all log messages.
 
     Returns:

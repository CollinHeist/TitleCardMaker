from logging import Logger
from pathlib import Path
from re import match, IGNORECASE
from typing import Any, Callable, Optional, Union

from fastapi import HTTPException
from ruamel.yaml import YAML
from sqlalchemy.orm import Session

<<<<<<< HEAD
from app.dependencies import (
    get_emby_interfaces, get_jellyfin_interfaces, get_plex_interfaces,
    get_sonarr_interfaces, get_tmdb_interfaces, refresh_imagemagick_interface
)
from app.internal.cards import add_card_to_database, resolve_card_settings
from app.internal.connection import add_connection, update_connection
=======
from app.dependencies import refresh_imagemagick_interface
from app.internal.cards import add_card_to_database, resolve_card_settings, validate_card_type_model
from app.internal.connection import update_connection
>>>>>>> 16b66feb
from app import models
from app.models.connection import Connection
from app.models.preferences import Preferences
from app.schemas.base import UNSPECIFIED
from app.schemas.card import NewTitleCard
from app.schemas.connection import (
    NewEmbyConnection, NewJellyfinConnection, NewPlexConnection,
    NewSonarrConnection, NewTMDbConnection, UpdateEmby, UpdateJellyfin,
    UpdatePlex, UpdateSonarr, UpdateTMDb,
)
from app.schemas.font import NewNamedFont
from app.schemas.preferences import (
    CardExtension, EpisodeDataSource, UpdatePreferences
)
from app.schemas.series import NewSeries, NewTemplate, Series, Translation
from app.schemas.sync import (
    NewEmbySync, NewJellyfinSync, NewPlexSync, NewSonarrSync
)

from modules.Debug import log
from modules.EpisodeMap import EpisodeMap
from modules.PreferenceParser import PreferenceParser
from modules.SeriesInfo import SeriesInfo
from modules.TieredSettings import TieredSettings


# pylint: disable=unnecessary-lambda-assignment
Extension = lambda s: str(s) if s.startswith('.') else f'.{s}'
Percentage = lambda s: float(str(s).split('%', maxsplit=1)[0]) / 100.0
Width = lambda dims: int(str(dims).lower().split('x', maxsplit=1)[0])
Height = lambda dims: int(str(dims).lower().split('x')[1])
# pylint: enable=unnecessary-lambda-assignment


def parse_raw_yaml(yaml: str) -> dict[str, Any]:
    """
    Parse the raw YAML string into a Python dictionary (ordereddict).

    Args:
        yaml: String that represents YAML to parse.

    Returns:
        Dictionary representation of the given YAML string, as parsed
        via ruamel.yaml.

    Raises:
        HTTPException (422) if the YAML parser raises an Exception while
            parsing the given YAML string.
    """

    try:
        yaml_dict = YAML().load(yaml)
        return {} if yaml_dict is None else yaml_dict
    except Exception as exc:
        raise HTTPException(
            status_code=422,
            detail=f'YAML is invalid and cannot be parsed',
        ) from exc


def _get(yaml_dict: dict[str, Any],
        *keys: tuple[str],
        type_: Optional[Callable[..., Any]] = None,
        default: Any = None,
    ) -> Any:
    """
    Get the value at the given location in YAML.

    Args:
        yaml_dict: YAML dictionary to get the value from.
        keys: Any number of keys to get the value of. Sequential keys
            are used for traversing nested dictionaries.
        type_: Optional callable to call on the value within the YAML
            before returning.
        default: Default value to return if the indicated value is not
            present.

    Returns:
        The value within yaml_dict at the given location, if it exists.
        `default` otherwise.

    Raises:
        HTTPException (422) if the indicated type conversion raises any
            Exceptions.
    """

    # Iterate through this object one key-at-a-time
    value = yaml_dict
    for key in keys:
        # If the current value cannot be traversed, or the key is missing
        if not isinstance(value, dict) or key not in value:
            return default

        # Key is present, continue iteration
        if key in value:
            value = value[key]

    # Return final value, apply type conversion if indicated
    if type_ is not None:
        try:
            return type_(value)
        except Exception as e:
            raise HTTPException(
                status_code=422,
                detail=f'YAML is incorrectly typed - {e}',
            ) from e

    return value


def _parse_translations(
        yaml_dict: dict[str, Any],
        default: Any = None
    ) -> list[Translation]:
    """
    Parse translations from the given YAML.

    Args:
        yaml_dict: Dictionary of YAML to parse.
        default: Default value to return if no translations are defined.

    Returns:
        List of Translations defined by the given YAML.

    Raises:
        HTTPException (422) if the YAML is invalid and cannot be parsed.
    """

    # No translations, return default
    if (translations := yaml_dict.get('translation', None)) is None:
        return default

    def _parse_single_translation(translation: dict[str, Any]) -> dict[str, str]:
        if (not isinstance(translation, dict)
            or set(translation.keys()) > {'language', 'key'}):
            raise HTTPException(
                status_code=422,
                detail=f'Invalid translations - "language" and "key" are required',
            )

        return {
            'language_code': str(translation['language']),
            'data_key': str(translation['key']),
        }

    # List of translations
    if isinstance(translations, list):
        return [
            _parse_single_translation(translation)
            for translation in translations
        ]

    # Singular translation
    if isinstance(translations, dict):
        return [_parse_single_translation(translations)]

    # Not list or dictionary, invalid translations
    raise HTTPException(
        status_code=422,
        detail=f'Invalid translations',
    )


def _parse_episode_data_source(
        yaml_dict: dict[str, Any]
    ) -> Optional[EpisodeDataSource]:
    """
    Parse the episode data source from the given YAML.

    Args:
        yaml_dict: Dictionary of YAML to parse.

    Returns:
        The updated EpisodeDataSource indicated by the given YAML. If no
        EDS is indicated, then None is returned.

    Raises:
        HTTPException (422) if the YAML is invalid and cannot be parsed,
            or if an invalid EDS is indicated.
    """

    # If no YAML or no EDS indicated, return None
    if (not isinstance(yaml_dict, dict)
        or (eds := yaml_dict.get('episode_data_source', None)) is None):
        return None

    # Convert the lowercase EDS identifiers to their new equivalents
    mapping = {
        'emby': 'Emby',
        'jellyfin': 'Jellyfin',
        'plex': 'Plex',
        'sonarr': 'Sonarr',
        'tmdb': 'TMDb',
    }

    try:
        return mapping[eds.lower()]
    except KeyError as e:
        raise HTTPException(
            status_code=422,
            detail=f'Invalid episode data source "{eds}"',
        ) from e


def _parse_filesize_limit(
        yaml_dict: dict[str, Any]
    ) -> str:
    """
    Parse the filesize limit from the given YAML.

    Args:
        yaml_dict: Dictionary of YAML to parse.

    Returns:
        The modified filesize limit. If the limit is not in the
        specified YAML, then UNSPECIFIED is returned.

    Raises:
        HTTPException (422): The limit values cannot be parsed.
    """

    if (not isinstance(yaml_dict, dict)
        or (limit := yaml_dict.get('filesize_limit', None)) is None):
        return UNSPECIFIED

    try:
        number, unit = limit.split(' ')
        modified_unit = {
            'b': 'Bytes', 'kb': 'Kilobytes', 'mb': 'Megabytes'
        }[unit.lower()]
        return f'{number} {modified_unit}'
    except Exception as exc:
        raise HTTPException(
            status_code=422,
            detail=f'Invalid filesize limit',
        ) from exc


def _parse_filename_format(yaml_dict: dict[str, Any]) -> str:
    """
    Parse the card filename format from the given YAML. This converts
    any "old" filename variables (e.g. {season} or {episode}) into their
    new equivalents.

    Args:
        yaml_dict: Dictionary of YAML to parse.

    Returns:
        The parsed (and converted) filename format. If the format is not
        in the specified YAML, then UNSPECIFIED is returned.

    Raises:
        HTTPException (422) if the format cannot be parsed.
    """

    # If no YAML or no EDS indicated, return None
    if (not isinstance(yaml_dict, dict)
        or (filename_format := yaml_dict.get('filename_format')) is None):
        return UNSPECIFIED

    if not isinstance(filename_format, str):
        raise HTTPException(
            status_code=422,
            detail=f'Invalid filename format',
        )

    return filename_format\
        .replace('{name}', '{series_name}')\
        .replace('{full_name}', '{series_full_name}')\
        .replace('{season}', '{season_number}')\
        .replace('{season:02}', '{season_number:02}')\
        .replace('{episode}', '{episode_number}')\
        .replace('{episode:02}', '{episode_number:02}')\
        .replace('{abs_number}', '{absolute_number}')\
        .replace('{abs_number:02}', '{absolute_number:02}')


def _parse_season_folder_format(yaml_dict: dict[str, Any]) -> str:
    """
    Parse the season folder format from the given YAML. This converts
    any "old" variables (e.g. {season} or {episode}) into their new
    equivalents.

    Args:
        yaml_dict: Dictionary of YAML to parse.

    Returns:
        The parsed (and converted) season folder format. If the format
        is not in the specified YAML, then UNSPECIFIED is returned.

    Raises:
        HTTPException (422): The format cannot be parsed.
    """

    # If no YAML or no EDS indicated, return None
    if (not isinstance(yaml_dict, dict)
        or (folder_format := yaml_dict.get('season_folder_format')) is None):
        return UNSPECIFIED

    if not isinstance(folder_format, str):
        raise HTTPException(
            status_code=422,
            detail=f'Invalid season folder format',
        )

    return folder_format\
        .replace('{name}', '{series_name}')\
        .replace('{full_name}', '{series_full_name}')\
        .replace('{season}', '{season_number}')\
        .replace('{season:02}', '{season_number:02}')\
        .replace('{episode}', '{episode_number}')\
        .replace('{episode:02}', '{episode_number:02}')\
        .replace('{abs_number}', '{absolute_number}')\
        .replace('{abs_number:02}', '{absolute_number:02}')


def _remove_unspecifed_args(**dict_kwargs: dict) -> dict:
    """
    Remove unspecified arguments.

    Args:
        dict_kwargs: Any number of keyword arguments to parse.

    Returns:
        `dict_kwargs` where any keys whose corresponding value was equal
        to `UNSPECIFIED` are omitted.
    """

    return {
        key: value for key, value in dict_kwargs.items()
        if value != UNSPECIFIED
    }


def parse_preferences(
        preferences: Preferences,
        yaml_dict: dict,
        *,
        log: Logger = log,
    ) -> Preferences:
    """
    Modify the preferences for the given YAML.

    Args:
        preferences: Preferences to modify.
        yaml_dict: Dictionary of YAML attributes to parse.
        log: Logger for all log messages.

    Returns:
        Modified Preferences.

    Raises:
        HTTPException (422) if there are any YAML formatting errors.
        Pydantic ValidationError if an object cannot be created from the
            given YAML.
    """

    # Shorthand for an unspecified value
    unsp = UNSPECIFIED

    # Get options section
    options = _get(yaml_dict, 'options', default={})

    # Determine which media server to query default styles from
    if preferences.use_emby:
        media_server = 'emby'
    elif preferences.use_jellyfin:
        media_server = 'jellyfin'
    else:
        media_server = 'plex'

    # Parse image source priority
    image_source_priority = unsp
    if (isp := _get(options, 'image_source_priority')) is not None:
        mapping = {
            'emby': 'Emby', 'jellyfin': 'Jellyfin',
            'plex': 'Plex', 'tmdb': 'TMDb'
        }
        image_source_priority = [
            mapping[source]
            for source in isp.lower().replace(' ', '').split(',')
            if source in mapping
        ]

    # Parse episode data source
    episode_data_source = _parse_episode_data_source(options)
    if episode_data_source is None:
        episode_data_source = UNSPECIFIED

    # Create UpdatePreferenes object from the YAML
    update_preferences = UpdatePreferences(**_remove_unspecifed_args(
        source_directory=_get(options, 'source', default=unsp),
        card_width=_get(options, 'card_dimensions', type_=Width, default=unsp),
        card_height=_get(options, 'card_dimensions', type_=Height, default=unsp),
        card_filename_format=_parse_filename_format(options),
        card_extension=_get(options, 'card_extension', type_=Extension, default=unsp),
        image_source_priority=image_source_priority,
        episode_data_source=episode_data_source,
        season_folder_format=_parse_season_folder_format(options),
        sync_specials=_get(options, 'sync_specials', type_=bool, default=unsp),
        default_card_type=_get(options, 'card_type', default=unsp),
        default_unwatched_style=_get(
            yaml_dict,
            media_server, 'unwatched_style',
            type_=str,
            default=unsp,
        ), default_watched_style=_get(
            yaml_dict,
            media_server, 'watched_style',
            type_=str,
            default=unsp,
        ),
    ))

    preferences.update_values(log=log, **update_preferences.dict())
    refresh_imagemagick_interface()
    preferences.determine_imagemagick_prefix(log=log)

    return preferences


def parse_emby(
        db: Session,
        yaml_dict: dict,
        *,
        log: Logger = log,
    ) -> None:
    """
    Update the Emby connection details for the given YAML. This either
    modifies the first existing Emby Connection, if one exists, or
    creates a new Connection with the parsed details.

    Args:
        db: Database to query for an existing Connection to modify, or
            to add the new Connection to.
        yaml_dict: Dictionary of YAML attributes to parse.
        log: Logger for all log messages.

    Raises:
        HTTPException (422): There are any YAML formatting errors.
        ValidationError: The YAML cannot be parsed into valid Connection
            details.
    """

    # Skip if no section
    if not isinstance(yaml_dict, dict) or 'emby' not in yaml_dict:
        return None

    # Get emby options
    emby = _get(yaml_dict, 'emby', default={})

    # If there is an existing Connection, update instead of create
    existing = db.query(Connection).filter_by(interface_type='Emby').first()
    if existing:
        update_obj = UpdateEmby(**_remove_unspecifed_args(
            url=_get(emby, 'url', type_=str, default=UNSPECIFIED),
            api_key=_get(emby, 'api_key', default=UNSPECIFIED),
            username=_get(emby, 'username', type_=str, default=UNSPECIFIED),
            use_ssl=_get(emby, 'verify_ssl', type_=bool, default=UNSPECIFIED),
            filesize_limit=_parse_filesize_limit(emby),
        ))
        update_connection(
            db, existing.id, get_emby_interfaces(), update_obj, log=log,
        )

        return None

<<<<<<< HEAD
    # New Connection
    new_obj = NewEmbyConnection(
        url=_get(emby, 'url', type_=str),
        api_key=_get(emby, 'api_key', type_=str),
        use_ssl=_get(emby, 'verify_ssl', type_=bool, default=True),
        filesize_limit=_parse_filesize_limit(emby),
        username=_get(emby, 'username', type_=str, default=None),
    )
    add_connection(db, new_obj, get_emby_interfaces(), log=log)
=======
    update_emby = UpdateEmby(**_remove_unspecifed_args(
        url=_get(emby, 'url', type_=str, default=UNSPECIFIED),
        api_key=_get(emby, 'api_key', default=UNSPECIFIED),
        username=_get(emby, 'username', type_=str, default=UNSPECIFIED),
        use_ssl=_get(emby, 'verify_ssl', type_=bool, default=UNSPECIFIED),
        filesize_limit_number=limit_number,
        filesize_limit_unit=limit_unit,
    ))
    preferences.use_emby = True
    preferences.commit()
>>>>>>> 16b66feb

    return None


def parse_jellyfin(
        db: Session,
        yaml_dict: dict,
        *,
        log: Logger = log,
    ) -> None:
    """
    Update the Jellyfin connection details for the given YAML. This
    either modifies the first existing Jellyfin Connection, if one
    exists, or creates a new Connection with the parsed details.

    Args:
        db: Database to query for an existing Connection to modify, or
            to add the new Connection to.
        yaml_dict: Dictionary of YAML attributes to parse.
        log: Logger for all log messages.

    Raises:
        HTTPException (422): There are any YAML formatting errors.
        ValidationError: The YAML cannot be parsed into valid Connection
            details.
    """

    # Skip if no section
    if not isinstance(yaml_dict, dict) or 'jellyfin' not in yaml_dict:
        return None

    # Get jellyfin options
    jellyfin = _get(yaml_dict, 'jellyfin', default={})

    # If there is an existing Jellyfin interface, update instead of create
    existing = db.query(Connection).filter_by(interface_type='Jellyfin').first()
    if existing:
        # Create Update object from these arguments
        update_obj = UpdateJellyfin(**_remove_unspecifed_args(
            url=_get(jellyfin, 'url', type_=str, default=UNSPECIFIED),
            api_key=_get(jellyfin, 'api_key', default=UNSPECIFIED),
            username=_get(jellyfin, 'username', type_=str, default=UNSPECIFIED),
            use_ssl=_get(jellyfin, 'verify_ssl', type_=bool, default=UNSPECIFIED),
            filesize_limit=_parse_filesize_limit(jellyfin),
        ))
        update_connection(
            db, existing.id, get_jellyfin_interfaces(), update_obj, log=log,
        )

        return None

    # New connection
    new_obj = NewJellyfinConnection(
        url=_get(jellyfin, 'url', type_=str),
        api_key=_get(jellyfin, 'api_key', type_=str),
        use_ssl=_get(jellyfin, 'verify_ssl', type_=bool, default=True),
        filesize_limit=_parse_filesize_limit(jellyfin),
        username=_get(jellyfin, 'username', type_=str, default=None),
    )
<<<<<<< HEAD
    add_connection(db, new_obj, get_jellyfin_interfaces(), log=log)
=======
    preferences.use_jellyfin = True
    preferences.commit()
>>>>>>> 16b66feb

    return None


def parse_plex(
        db: Session,
        yaml_dict: dict,
        *,
        log: Logger = log,
    ) -> None:
    """
    Update the Plex connection details for the given YAML. This either
    modifies the first existing Plex Connection, if one exists, or
    creates a new Connection with the parsed details.

    Args:
        db: Database to query for an existing Connection to modify, or
            to add the new Connection to.
        yaml_dict: Dictionary of YAML attributes to parse.
        log: Logger for all log messages.

    Raises:
        HTTPException (422): There are any YAML formatting errors.
        ValidationError: The YAML cannot be parsed into valid Connection
            details.
    """

    # Skip if no section
    if not isinstance(yaml_dict, dict) or 'plex' not in yaml_dict:
        return None

    # Get jellyfin options
    plex = _get(yaml_dict, 'plex', default={})

<<<<<<< HEAD
    # If there is an existing Plex interface, update instead of create
    existing = db.query(Connection).filter_by(interface_type='Plex').first()
    if existing:
        # Create Update object from these arguments
        update_obj = UpdatePlex(**_remove_unspecifed_args(
            url=_get(plex, 'url', type_=str, default=UNSPECIFIED),
            api_key=_get(plex, 'token', default=UNSPECIFIED),
            use_ssl=_get(plex, 'verify_ssl', type_=bool, default=UNSPECIFIED),
            filesize_limit=_parse_filesize_limit(plex),
            integrate_with_pmm=_get(
                plex, 'integrate_with_pmm_overlays',
                type_=bool,
                default=UNSPECIFIED
            ),
        ))
        update_connection(
            db, existing.id, get_plex_interfaces(), update_obj, log=log,
        )

        return None
=======
    # Get filesize limit
    limit_number, limit_unit = _parse_filesize_limit(plex)

    update_plex = UpdatePlex(**_remove_unspecifed_args(
        url=_get(plex, 'url', type_=str, default=UNSPECIFIED),
        token=_get(plex, 'token', default=UNSPECIFIED),
        use_ssl=_get(plex, 'verify_ssl', type_=bool, default=UNSPECIFIED),
        integrate_with_pmm=_get(
            plex,
            'integrate_with_pmm_overlays',
            type_=bool, default=UNSPECIFIED,
        ), filesize_limit_number=limit_number,
        filesize_limit_unit=limit_unit,
    ))
    preferences.use_plex = True
    preferences.commit()
>>>>>>> 16b66feb

    # New connection
    new_obj = NewPlexConnection(
        url=_get(plex, 'url', type_=str),
        api_key=_get(plex, 'api_key', type_=str),
        use_ssl=_get(plex, 'verify_ssl', type_=bool, default=True),
        filesize_limit=_parse_filesize_limit(plex),
        integrate_with_pmm=_get(plex, 'integrate_with_pmm_overlays', type_=bool)
    )
    add_connection(db, new_obj, get_emby_interfaces(), log=log)

    return None


def parse_sonarr(
        db: Session,
        yaml_dict: dict,
        *,
        log: Logger = log,
    ) -> None:
    """
    Update the Sonarr connection details for the given YAML. This either
    modifies the first existing Sonarr Connection, if one exists, or
    creates a new Connection with the parsed details.

    Args:
        db: Database to query for an existing Connection to modify, or
            to add the new Connection to.
        yaml_dict: Dictionary of YAML attributes to parse.
        log: Logger for all log messages.

    Raises:
        HTTPException (422): There are any YAML formatting errors.
        ValidationError: The YAML cannot be parsed into valid Connection
            details.
    """

    # Skip if no section
    if not isinstance(yaml_dict, dict) or 'sonarr' not in yaml_dict:
        return None

    # Get sonarr options, format as list of servers
    sonarrs = _get(yaml_dict, 'sonarr', default={})
    if isinstance(sonarr, dict):
        sonarrs = [sonarrs]

    all_existing = db.query(Connection).filter_by(interface_type='Emby').all()
    for id_, sonarr in enumerate(sonarr):
        # Existing Connection, update instead of create
        if id_ < len(all_existing):
            update_obj = UpdateSonarr(**_remove_unspecifed_args(
                url=_get(sonarr, 'url', type_=str, default=UNSPECIFIED),
                api_key=_get(sonarr, 'token', default=UNSPECIFIED),
                use_ssl=_get(sonarr, 'verify_ssl', type_=bool, default=UNSPECIFIED),
                downloaded_only=_get(
                    sonarr, 'downloaded_only', type_=bool, default=UNSPECIFIED
                ),
            ))
            update_connection(
                db, all_existing[id_].id, get_sonarr_interfaces(), update_obj,
                log=log,
            )

<<<<<<< HEAD
            return None
=======
    update_sonarr = UpdateSonarr(**_remove_unspecifed_args(
        url=_get(sonarr, 'url', default=UNSPECIFIED),
        api_key=_get(sonarr, 'api_key', default=UNSPECIFIED),
        use_ssl=_get(sonarr, 'verify_ssl', default=UNSPECIFIED),
    ))
    preferences.use_sonarr = True
    preferences.commit()
>>>>>>> 16b66feb

        # New connection
        new_obj = NewSonarrConnection(
            url=_get(sonarr, 'url', type_=str),
            api_key=_get(sonarr, 'api_key', type_=str),
            use_ssl=_get(sonarr, 'verify_ssl', type_=bool, default=True),
            downloaded_only=_get(sonarr, 'downloaded_only', type_=bool, default=True),
        )
        add_connection(db, new_obj, get_sonarr_interfaces(), log=log)

    return None


def parse_tmdb(
        db: Session,
        yaml_dict: dict,
        *,
        log: Logger = log,
    ) -> None:
    """
    Update the TMDb connection details for the given YAML. This either
    modifies the first existing TMDb Connection, if one exists, or
    creates a new Connection with the parsed details.

    Args:
        db: Database to query for an existing Connection to modify, or
            to add the new Connection to.
        yaml_dict: Dictionary of YAML attributes to parse.
        log: Logger for all log messages.

    Raises:
        HTTPException (422): There are any YAML formatting errors.
        ValidationError: The YAML cannot be parsed into valid Connection
            details.
    """

    # Skip if no section
    if not isinstance(yaml_dict, dict) or 'tmdb' not in yaml_dict:
        return None

    # Get tmdb options
    tmdb = _get(yaml_dict, 'tmdb', default={})

    SplitList = lambda s: str(s).lower().replace(' ', '').split(',')

    # If there is an existing Connection, update instead of create
    existing = db.query(Connection).filter_by(interface_type='TMDb').first()
    if existing:
        update_obj = UpdateTMDb(**_remove_unspecifed_args(
            api_key=_get(tmdb, 'api_key', default=UNSPECIFIED),
            minimum_dimensions=_get(
                tmdb, 'minimum_resolution', default=UNSPECIFIED
            ),
            skip_localized=_get(
                tmdb,
                'skip_localized_images',
                type_=bool, default=UNSPECIFIED,
            ), logo_language_priority=_get(
                tmdb,
                'logo_language_priority',
                type_=SplitList, default=UNSPECIFIED,
            ),
        ))
        update_connection(
            db, existing.id, get_tmdb_interfaces(), update_obj, log=log
        )

        return None

    # New Connection
    new_obj = NewTMDbConnection(
        api_key=_get(tmdb, 'api_key', type_=str),
        minimum_dimensions=_get(tmdb, 'minimum_resolution', default='0x0'),
        skip_localized=_get(
            tmdb, 'skip_localized_images', type_=bool, default=True
        ),
<<<<<<< HEAD
        logo_language_priority=_get(
            tmdb, 'logo_language_priority', type_=SplitList, default=['en']
        ),
    )
    add_connection(db, new_obj, get_tmdb_interfaces(), log=log)
=======
    ))
    preferences.use_tmdb = True
    preferences.commit()
>>>>>>> 16b66feb

    return None


def parse_syncs(
        db: Session,
        yaml_dict: dict[str, Any],
    ) -> list[Union[NewEmbySync, NewJellyfinSync, NewPlexSync, NewSonarrSync]]:
    """
    Create NewSync objects for all defined syncs in the given YAML.

    Args:
        db: Database to query for Templates (if indicated).
        yaml_dict: Dictionary of YAML attributes to parse.

    Returns:
        List of New*Sync objects corresponding to each indicated sync
        defined in the YAML.

    Raises:
        HTTPException (404): An indicated Template cannot be found in
            the database.
        HTTPException (422): YAML formatting errors.
        ValidationError: An New*Sync object cannot be created from the
            given YAML.
    """

    def _get_templates(sync: dict[str, Any]) -> list[int]:
        if 'add_template' not in sync:
            return []

        template = db.query(models.template.Template)\
            .filter_by(name=sync['add_template'])\
            .first()
        if template is None:
            raise HTTPException(
                status_code=404,
                detail=f'Template "{sync["add_template"]}" not found',
            )
        return [template.id]

    def _parse_media_server_sync(
            yaml_dict: dict[str, Any],
            connection: Connection,
            NewSyncClass: Union[NewEmbySync, NewJellyfinSync, NewPlexSync]
        ) -> Union[list[NewEmbySync], list[NewJellyfinSync], list[NewPlexSync]]:
        """
        Inner function to parse the Sync definition of a media server.

        Args:
            yaml_dict: Dictionary of YAML attributes to parse.
            connection: Connection to associate the imported Syncs with.
            NewSyncClass: Class to instantiate with the parsed arguments

        Returns:
            List of instantiated NewSyncClass objects for all Syncs
            defined in the given YAML.
        """

        # Create New*Sync object for each defined sync
        syncs = yaml_dict if isinstance(yaml_dict, list) else [yaml_dict]
        all_syncs = []
        for sync_id, sync in enumerate(syncs):
            # Skip invalid syncs, and those not being written to files
            if not isinstance(sync, dict) or 'file' not in sync:
                continue

            # Merge the first sync settings into this one
            TieredSettings(sync, syncs[0], sync)

            # Get excluded tags
            excluded_tags = [
                list(exclusion.values())[0] for exclusion in _get(
                    sync, 'exclusions', type_=list, default=[]
                ) if list(exclusion.keys())[0] == 'tag'
            ]

            # Add object to list
            all_syncs.append(NewSyncClass(**_remove_unspecifed_args(
                interface_id=connection.id,
                name=f'Imported {connection.name} Sync {sync_id+1}',
                templates=_get_templates(sync),
                required_tags=_get(sync, 'required_tags',type_=list,default=[]),
                excluded_tags=excluded_tags,
                required_libraries=_get(sync, 'libraries',type_=list,default=[])
            )))

        return all_syncs

    # Add Syncs for each defined section
    all_syncs = []
    if (emby := _get(yaml_dict, 'emby', 'sync')) is not None:
        connection = db.query(Connection)\
            .filter_by(interface_type='Emby')\
            .first()
        if connection:
            all_syncs += _parse_media_server_sync(emby, connection, NewEmbySync)
        else:
            log.warning(f'Cannot import Emby Syncs, no valid Connection')

    if (jellyfin := _get(yaml_dict, 'jellyfin', 'sync')) is not None:
        connection = db.query(Connection)\
            .filter_by(interface_type='Jellyfin')\
            .first()
        if connection:
            all_syncs += _parse_media_server_sync(
                jellyfin, connection, NewJellyfinSync
            )
        else:
            log.warning(f'Cannot import Jellyfin Syncs, no valid Connection')

    if (plex := _get(yaml_dict, 'plex', 'sync')) is not None:
        connection = db.query(Connection)\
            .filter_by(interface_type='Plex')\
            .first()
        if connection:
            all_syncs += _parse_media_server_sync(plex, connection, NewPlexSync)
        else:
            log.warning(f'Cannot import Plex Syncs, no valid Connection')

    sonarrs = _get(yaml_dict, 'sonarr')
    sonarrs = sonarrs if isinstance(sonarrs, list) else [sonarrs]
    all_existing = db.query(Connection).filter_by(interface_type='Sonarr').all()
    for id_, sonarr in enumerate(sonarrs):
        # No associated Connection to import into
        if id_ > len(all_existing):
            log.warning(f'Cannot import Sonarr syncs for Connection[{id_}] - '
                        f'no valid Connection')
            break
        existing = all_existing[id_]

        if (syncs := _get(sonarr, 'sync')) is not None:
            syncs = syncs if isinstance(syncs, list) else [syncs]
            for sync_id, sync in enumerate(syncs):
                # Skip invalid syncs, and those not being written to files
                if not isinstance(sync, dict) or 'file' not in sync:
                    continue

                # Merge the first sync settings into this one
                TieredSettings(sync, syncs[0], sync)

                # Get excluded tags
                excluded_tags = [
                    list(exclusion.values())[0] for exclusion in _get(
                        sync, 'exclusions', type_=list, default=[]
                    ) if list(exclusion.keys())[0] == 'tag'
                ]

                # Add object to list
                all_syncs.append(NewSonarrSync(**_remove_unspecifed_args(
                    interface_id=existing.id,
                    name=f'Imported {existing.name} Sync {sync_id+1}',
                    template_ids=_get_templates(sync),
                    required_tags=_get(sync, 'required_tags', type_=list, default=[]),
                    excluded_tags=excluded_tags,
                    required_series_type=_get(sync, 'series_type'),
                    downloaded_only=_get(sync, 'downloaded_only', type_=bool, default=False),
                    monitored_only=_get(sync, 'monitored_only', type_=bool, default=False),
                )))

    return all_syncs


def parse_fonts(yaml_dict: dict) -> list[tuple[NewNamedFont, Optional[Path]]]:
    """
    Create NewNamedFont objects for any defined fonts in the given
    YAML.

    Args:
        yaml_dict: Dictionary of YAML attributes to parse.

    Returns:
        List of tuples of each new Font object and the Path to the
        listed Font file for that Font.

    Raises:
        HTTPException (422) if there are any YAML formatting errors.
        Pydantic ValidationError if a NewTemplate object cannot be
            created from the given YAML.
    """

    # Return empty list if no header
    if 'fonts' not in yaml_dict:
        return []
    all_fonts = yaml_dict['fonts']

    # If not a dictionary of fonts, return empty list
    if not isinstance(all_fonts, dict):
        return []

    # Create NewNamedFont objects for all listed fonts
    fonts = []
    for font_name, font_dict in all_fonts.items():
        # Skip if not a dictionary
        if not isinstance(font_dict, dict):
            raise HTTPException(
                status_code=422,
                detail=f'Invalid Font "{font_name}"',
            )

        # Get replacements
        replacements = _get(font_dict, 'replacements', default={})
        if not isinstance(replacements, dict):
            raise HTTPException(
                status_code=422,
                detail=f'Invalid replacements in Font "{font_name}"',
            )

        # Create New Font with all indicated customization
        new_font = NewNamedFont(**_remove_unspecifed_args(
            name=str(font_name),
            color=_get(font_dict, 'color'),
            title_case=_get(font_dict, 'case'),
            size=_get(font_dict, 'size', default=1.0, type_=Percentage),
            kerning=_get(font_dict, 'kerning', default=1.0, type_=Percentage),
            stroke_width=_get(font_dict, 'stroke_width', default=1.0, type_=Percentage),
            interline_spacing=_get(font_dict, 'interline_spacing', default=0, type_=int),
            vertical_shift=_get(font_dict, 'vertical_shift', default=0, type_=int),
            delete_missing=_get(font_dict, 'delete_missing', default=True, type_=bool),
            replacements_in=list(replacements.keys()),
            replacements_out=list(replacements.values()),
        ))
        fonts.append((new_font, _get(font_dict, 'file', type_=Path)))

    return fonts


def parse_templates(
        db: Session,
        preferences: Preferences,
        yaml_dict: dict[str, Any]
    ) -> list[NewTemplate]:
    """
    Create NewTemplate objects for any defined templates in the given
    YAML.

    Args:
        db: Database to query for custom Fonts if indicated by any
            templates.
        preferences: Preferences to standardize styles.
        yaml_dict: Dictionary of YAML attributes to parse.

    Returns:
        List of NewTemplates that match any defined YAML templates.

    Raises:
        HTTPException (404) if an indicated Font name cannot be found in
            the database.
        HTTPException (422) if there are any YAML formatting errors.
        Pydantic ValidationError if a NewTemplate object cannot be
            created from the given YAML.
    """

    # Return empty list if no header
    if 'templates' not in yaml_dict:
        return []
    all_templates = yaml_dict['templates']

    # If not a dictionary of templates, return empty list
    if not isinstance(all_templates, dict):
        return []

    # Create NewTemplate objects for all listed templates
    templates = []
    for template_name, template_dict in all_templates.items():
        # Skip if not a dictionary
        if not isinstance(template_dict, dict):
            raise HTTPException(
                status_code=422,
                detail=f'Invalid Template "{template_name}"',
            )

        # Parse custom Font
        template_font = _get(template_dict, 'font')
        font_id = None
        if template_font is None:
            pass
        # Font name specified
        elif isinstance(template_font, str):
            # Get Font ID of this Font (if indicated)
            font = db.query(models.font.Font)\
                .filter_by(name=template_font).first()
            if font is None:
                raise HTTPException(
                    status_code=404,
                    detail=f'Font "{template_font}" not found',
                )
            font_id = font.id
        # Custom font specified, unparseable
        elif isinstance(template_font, dict):
            raise HTTPException(
                status_code=422,
                detail=f'Cannot define new Font in Template "{template_name}"',
            )
        # Unrecognized font details
        else:
            raise HTTPException(
                status_code=422,
                detail=f'Unrecognized Font in Template "{template_name}"',
            )

        # Get season titles via episode_ranges or seasons
        episode_map = EpisodeMap(
            _get(template_dict, 'seasons', default={}),
            _get(template_dict, 'episode_ranges', default={}),
        )
        if not episode_map.valid:
            raise HTTPException(
                status_code=422,
                detail=f'Invalid season titles in Template "{template_name}"',
            )
        season_titles = episode_map.raw

        # Get extras
        extras = _get(template_dict, 'extras', default={})
        if not isinstance(extras, dict):
            raise HTTPException(
                status_code=422,
                detail=f'Invalid extras in Template "{template_name}"',
            )

        # Remove logo, as this is built-in
        extras.pop('logo', None)

        # Create NewTemplate with all indicated customization
        templates.append(NewTemplate(**_remove_unspecifed_args(
            name=str(template_name),
            card_filename_format=_get(template_dict, 'filename_format'),
            episode_data_source=_parse_episode_data_source(template_dict),
            sync_specials=_get(template_dict, 'sync_specials', type_=bool),
            translations=_parse_translations(template_dict, default=[]),
            font_id=font_id,
            card_type=_get(template_dict, 'card_type'),
            season_title_ranges=list(season_titles.keys()),
            season_title_values=list(season_titles.values()),
            hide_season_text=_get(template_dict, 'seasons', 'hide', type_=bool),
            episode_text_format=_get(template_dict, 'episode_text_format'),
            hide_episode_text=_get(template_dict, 'hide_episode_text', type_=bool),
            unwatched_style=_get(
                template_dict, 'unwatched_style',
                type_=preferences.standardize_style
            ), watched_style=_get(
                template_dict, 'watched_style',
                type_=preferences.standardize_style
            ),
            extra_keys=list(extras.keys()),
            extra_values=list(extras.values()),
        )))

    return templates


def parse_series(
        db: Session,
        preferences: Preferences,
        yaml_dict: dict[str, Any],
        *,
        log: Logger = log,
    ) -> list[NewSeries]:
    """
    Create NewSeries objects for any defined series in the given YAML.

    Args:
        db: Database to query for custom Fonts and Templates if
            indicated by any series.
        preferences: Preferences to standardize styles and query for
            the default media server.
        yaml_dict: Dictionary of YAML attributes to parse.
        default_library: Optional default Library name to apply to the
            Series if one is not manually specified within YAML.
        log: Logger for all log messages.

    Returns:
        List of NewSeries that match any defined YAML series.

    Raises:
        HTTPException (404): An indicated Font or Template name cannot
            be found in the database.
        HTTPException (422): There are YAML formatting errors.
        ValidationError: NewSeries object cannot be created from the
            given YAML.
    """

    # Return empty list if no header
    if 'series' not in yaml_dict:
        return []
    all_series = yaml_dict['series']

    # If not a dictionary of series, return empty list
    if not isinstance(all_series, dict):
        return []

    # Determine which media server to assume libraries are for
    if preferences.use_emby:
        library_type = 'emby_library_name'
    elif preferences.use_jellyfin:
        library_type = 'jellyfin_library_name'
    else:
        library_type = 'plex_library_name'

    # Parse library section
    yaml_libraries = _get(yaml_dict, 'libraries', type_=dict, default={})

    # Create NewSeries objects for all listed Series
    series = []
    for series_name, series_dict in all_series.items():
        # Skip if not a dictionary
        if not isinstance(series_dict, dict):
            raise HTTPException(
                status_code=422,
                detail=f'Invalid Series "{series_name}"',
            )

        # Finalize with PreferenceParser
        series_dict = PreferenceParser.finalize_show_yaml(
            _get(series_dict, 'name', type_=str, default=series_name),
            series_dict,
            {}, # Assign Templates, do not merge
            yaml_libraries,
            {}, # assign Fonts, do not merge
            raise_exc=True,
        )

        # If None, then finalization failed
        if series_dict is None:
            raise HTTPException(
                status_code=422,
                detail=f'Unable to finalize YAML for {series_name}',
            )
        log.debug(f'Finalized YAML {series_dict}')

        # Create SeriesInfo for this series - parsing name/year/ID's
        try:
            series_info = SeriesInfo(
                _get(series_dict, 'name', type_=str, default=series_name),
                _get(series_dict, 'year', type_=int, default=None),
                emby_id=_get(series_dict, 'emby_id', default=None),
                imdb_id=_get(series_dict, 'imdb_id', default=None),
                jellyfin_id=_get(series_dict, 'jellyfin_id', default=None),
                sonarr_id=_get(series_dict, 'sonarr_id', default=None),
                tmdb_id=_get(series_dict, 'tmdb_id', default=None),
                tvdb_id=_get(series_dict, 'tvdb_id', default=None),
                tvrage_id=_get(series_dict, 'tvrage_id', default=None),
            )
        except ValueError as e:
            raise HTTPException(
                status_code=422,
                detail=f'Series "{series_name}" is missing the required year',
            ) from e

        # Parse custom Font
        series_font = _get(series_dict, 'font', default={})
        font_id = None
        if not isinstance(series_font, (str, dict)):
            raise HTTPException(
                status_code=422,
                detail=f'Unrecognized Font in Series "{series_info}"',
            )
        if isinstance(series_font, str):
            # Get Font ID of this Font (if indicated)
            font = db.query(models.font.Font)\
                .filter_by(name=series_font).first()
            if font is None:
                raise HTTPException(
                    status_code=404,
                    detail=f'Font "{series_font}" not found',
                )
            font_id = font.id

        # Get the assigned template name ID
        series_template = _get(series_dict, 'template', default={})
        if isinstance(series_template, str):
            template_name = series_template
        elif isinstance(series_template, dict):
            template_name = _get(series_template, 'name', default='Unnamed')
        else:
            raise HTTPException(
                status_code=422,
                detail=f'Unrecognized Template in Series "{series_info}"',
            )

        # Look for Template with this name
        template_id: Optional[int] = db.query(models.template.Template.id)\
            .filter_by(name=template_name)\
            .first()
        if series_template and not template_id:
            raise HTTPException(
                status_code=404,
                detail=f'Template "{template_name}" not found',
            )

        # Get season titles via episode_ranges or seasons
        episode_map = EpisodeMap(
            _get(series_dict, 'seasons', default={}),
            _get(series_dict, 'episode_ranges', default={}),
        )
        if not episode_map.valid:
            raise HTTPException(
                status_code=422,
                detail=f'Invalid season titles in Series "{series_info}"',
            )
        season_titles = episode_map.raw

        # Get extras
        extras = _get(series_dict, 'extras', default={})
        if not isinstance(extras, dict):
            raise HTTPException(
                status_code=422,
                detail=f'Invalid extras in Series "{series_info}"',
            )
        # Remove basic logo as this is now built-in
        extras = {
            k: v
            for k, v in extras.items()
            if k != 'logo' and not str(v).endswith('logo.png')
        }

        # Assign library
        libraries = []
        if (library_name := _get(series_dict, 'library', 'name')):
            # No explicit server specification, use global enables
            if not (media_server := _get(series_dict, 'library', 'media_server')):
                if preferences.use_emby:
                    media_server = 'Emby'
                elif preferences.use_jellyfin:
                    media_server = 'Jellyfin'
                else:
                    media_server = 'Plex'

            # Get first Connection for this server type
            connection = db.query(models.connection.Connection)\
                .filter_by(interface_type=media_server.title())\
                .first()
            if connection:
                libraries.append({
                    'interface_id': connection.id,
                    'interface': connection.interface_type,
                    'name': library_name
                })
            else:
                raise HTTPException(
                    status_code=404,
                    detail=f'Invalid library assignment in" {series_info}"'
                )

        # Create NewTemplate with all indicated customization
        series.append(NewSeries(**_remove_unspecifed_args(
            name=series_info.name,
            year=series_info.year,
            sync_specials=_get(series_dict, 'sync_specials', type_=bool),
            card_filename_format=_get(series_dict, 'filename_format'),
            episode_data_source=_parse_episode_data_source(series_dict),
            match_titles=_get(series_dict, 'refresh_titles', default=True),
            card_type=_get(series_dict, 'card_type'),
            unwatched_style=_get(
                series_dict,
                'unwatched_style',
                type_=preferences.standardize_style
            ), watched_style=_get(
                series_dict,
                'watched_style',
                type_=preferences.standardize_style
            ),
            translations=_parse_translations(series_dict, default=None),
            template_id=template_id,
            font_id=font_id,
            font_color=_get(series_dict, 'font', 'color'),
            font_title_case=_get(series_dict, 'font', 'case'),
            font_size=_get(
                series_dict,
                'font', 'size',
                type_=Percentage
            ), font_kerning=_get(
                series_dict,
                'font', 'kerning',
                type_=Percentage
            ), font_stroke_width=_get(
                series_dict,
                'font', 'stroke_width',
                type_=Percentage
            ), font_interline_spacing=_get(
                series_dict,
                'font', 'interline_spacing',
                type_=int
            ), font_vertical_shift=_get(
                series_dict,
                'font', 'vertical_shift',
                type_=int
            ), directory=_get(series_dict, 'media_directory'),
            libraries=libraries,
            **series_info.ids,
            season_title_ranges=list(season_titles.keys()),
            season_title_values=list(season_titles.values()),
            hide_season_text=_get(series_dict, 'seasons', 'hide', type_=bool),
            episode_text_format=_get(series_dict, 'episode_text_format'),
            hide_episode_text=_get(series_dict, 'hide_episode_text', type_=bool),
            extra_keys=list(extras.keys()),
            extra_values=list(extras.values()),
        )))

    return series


def import_cards(
        db: Session,
        series: Series,
        directory: Optional[Path],
        image_extension: CardExtension,
        force_reload: bool,
        *,
        log: Logger = log,
    ) -> None:
    """
    Import any existing Title Cards for the given Series. This finds
    card files by filename, and makes the assumption that each file
    exactly matches the Episode's currently specified config.

    Args:
        db: Database to query for existing Cards.
        series: Series whose Cards are being imported.
        directory: Directory to search for Cards to import. If omitted,
            then the Series default card directory is used.
        image_extension: Extension of images to search for.
        force_reload: Whether to replace any existing Card entries for
            Episodes identified while importing.
        log: Logger for all log messages.
    """

    # If explicit directory was not provided, use Series default
    if directory is None:
        directory = series.card_directory

    # Glob directory for images to import
    all_images = list(directory.glob(f'**/*{image_extension}'))

    # No images to import, return
    if len(all_images) == 0:
        log.debug(f'No Cards identified within "{directory}" to import')
        return None

    # For each image, identify associated Episode
    for image in all_images:
        if (groups := match(r'.*s(\d+).*e(\d+)', image.name, IGNORECASE)):
            season_number, episode_number = map(int, groups.groups())
        else:
            log.warning(f'Cannot identify index of {image.resolve()} - skipping')
            continue

        # Find associated Episode
        episode = db.query(models.episode.Episode).filter(
            models.episode.Episode.series_id==series.id,
            models.episode.Episode.season_number==season_number,
            models.episode.Episode.episode_number==episode_number,
        ).first()

        # No associated Episode, skip
        if episode is None:
            log.warning(f'{series.log_str} No associated Episode for '
                        f'{image.resolve()} - skipping')
            continue

        # Episode has an existing Card, skip if not forced
<<<<<<< HEAD
        # TODO evaluate w/ multi-conn
        if episode.cards and not force_reload:
            log.debug(f'{series.log_str} {episode.log_str} has an associated Card - skipping')
            continue

        # Episode has card, delete if reloading
        # TODO evaluate w/ force-reload and multi-conn
        if episode.cards and force_reload:
            for card in episode.cards:
=======
        if episode.card and not force_reload:
            log.debug(f'{series.log_str} {episode.log_str} has an associated '
                      f'Card - skipping')
            continue

        # Episode has Card, delete if reloading
        if force_reload and episode.card:
            for card in episode.card:
>>>>>>> 16b66feb
                log.debug(f'{card.log_str} deleting record')
                db.query(models.card.Card).filter_by(id=card.id).delete()
                log.debug(f'{series.log_str} {episode.log_str} has associated '
                          f'Card - reloading')

        # Get finalized Card settings for this Episode, override card file
        try:
            # TODO eval w/ library?
            card_settings = resolve_card_settings(episode, log=log)
        except HTTPException as e:
            log.exception(f'{series.log_str} {episode.log_str} Cannot import '
                          f'Card - settings are invalid {e}', e)
            continue

        # Get a validated card class, and card type Pydantic model
        _, CardTypeModel = validate_card_type_model(card_settings, log=log)

        # Card is valid, create and add to Database
        card_settings['card_file'] = image
        title_card = NewTitleCard(
            **card_settings,
            series_id=series.id,
            episode_id=episode.id,
        )

<<<<<<< HEAD
        # TODO revise w/ multi-conn
        card = add_card_to_database(db, title_card, card_settings['card_file'])
=======
        card = add_card_to_database(
            db, title_card, CardTypeModel, card_settings['card_file']
        )
>>>>>>> 16b66feb
        log.debug(f'{series.log_str} {episode.log_str} Imported {image.resolve()}')

    return None<|MERGE_RESOLUTION|>--- conflicted
+++ resolved
@@ -7,18 +7,14 @@
 from ruamel.yaml import YAML
 from sqlalchemy.orm import Session
 
-<<<<<<< HEAD
 from app.dependencies import (
     get_emby_interfaces, get_jellyfin_interfaces, get_plex_interfaces,
     get_sonarr_interfaces, get_tmdb_interfaces, refresh_imagemagick_interface
 )
-from app.internal.cards import add_card_to_database, resolve_card_settings
+from app.internal.cards import (
+    add_card_to_database, resolve_card_settings, validate_card_type_model
+)
 from app.internal.connection import add_connection, update_connection
-=======
-from app.dependencies import refresh_imagemagick_interface
-from app.internal.cards import add_card_to_database, resolve_card_settings, validate_card_type_model
-from app.internal.connection import update_connection
->>>>>>> 16b66feb
 from app import models
 from app.models.connection import Connection
 from app.models.preferences import Preferences
@@ -486,7 +482,6 @@
 
         return None
 
-<<<<<<< HEAD
     # New Connection
     new_obj = NewEmbyConnection(
         url=_get(emby, 'url', type_=str),
@@ -496,18 +491,6 @@
         username=_get(emby, 'username', type_=str, default=None),
     )
     add_connection(db, new_obj, get_emby_interfaces(), log=log)
-=======
-    update_emby = UpdateEmby(**_remove_unspecifed_args(
-        url=_get(emby, 'url', type_=str, default=UNSPECIFIED),
-        api_key=_get(emby, 'api_key', default=UNSPECIFIED),
-        username=_get(emby, 'username', type_=str, default=UNSPECIFIED),
-        use_ssl=_get(emby, 'verify_ssl', type_=bool, default=UNSPECIFIED),
-        filesize_limit_number=limit_number,
-        filesize_limit_unit=limit_unit,
-    ))
-    preferences.use_emby = True
-    preferences.commit()
->>>>>>> 16b66feb
 
     return None
 
@@ -567,12 +550,7 @@
         filesize_limit=_parse_filesize_limit(jellyfin),
         username=_get(jellyfin, 'username', type_=str, default=None),
     )
-<<<<<<< HEAD
     add_connection(db, new_obj, get_jellyfin_interfaces(), log=log)
-=======
-    preferences.use_jellyfin = True
-    preferences.commit()
->>>>>>> 16b66feb
 
     return None
 
@@ -607,7 +585,6 @@
     # Get jellyfin options
     plex = _get(yaml_dict, 'plex', default={})
 
-<<<<<<< HEAD
     # If there is an existing Plex interface, update instead of create
     existing = db.query(Connection).filter_by(interface_type='Plex').first()
     if existing:
@@ -628,24 +605,6 @@
         )
 
         return None
-=======
-    # Get filesize limit
-    limit_number, limit_unit = _parse_filesize_limit(plex)
-
-    update_plex = UpdatePlex(**_remove_unspecifed_args(
-        url=_get(plex, 'url', type_=str, default=UNSPECIFIED),
-        token=_get(plex, 'token', default=UNSPECIFIED),
-        use_ssl=_get(plex, 'verify_ssl', type_=bool, default=UNSPECIFIED),
-        integrate_with_pmm=_get(
-            plex,
-            'integrate_with_pmm_overlays',
-            type_=bool, default=UNSPECIFIED,
-        ), filesize_limit_number=limit_number,
-        filesize_limit_unit=limit_unit,
-    ))
-    preferences.use_plex = True
-    preferences.commit()
->>>>>>> 16b66feb
 
     # New connection
     new_obj = NewPlexConnection(
@@ -709,17 +668,7 @@
                 log=log,
             )
 
-<<<<<<< HEAD
             return None
-=======
-    update_sonarr = UpdateSonarr(**_remove_unspecifed_args(
-        url=_get(sonarr, 'url', default=UNSPECIFIED),
-        api_key=_get(sonarr, 'api_key', default=UNSPECIFIED),
-        use_ssl=_get(sonarr, 'verify_ssl', default=UNSPECIFIED),
-    ))
-    preferences.use_sonarr = True
-    preferences.commit()
->>>>>>> 16b66feb
 
         # New connection
         new_obj = NewSonarrConnection(
@@ -796,17 +745,11 @@
         skip_localized=_get(
             tmdb, 'skip_localized_images', type_=bool, default=True
         ),
-<<<<<<< HEAD
         logo_language_priority=_get(
             tmdb, 'logo_language_priority', type_=SplitList, default=['en']
         ),
     )
     add_connection(db, new_obj, get_tmdb_interfaces(), log=log)
-=======
-    ))
-    preferences.use_tmdb = True
-    preferences.commit()
->>>>>>> 16b66feb
 
     return None
 
@@ -1469,7 +1412,6 @@
             continue
 
         # Episode has an existing Card, skip if not forced
-<<<<<<< HEAD
         # TODO evaluate w/ multi-conn
         if episode.cards and not force_reload:
             log.debug(f'{series.log_str} {episode.log_str} has an associated Card - skipping')
@@ -1479,16 +1421,6 @@
         # TODO evaluate w/ force-reload and multi-conn
         if episode.cards and force_reload:
             for card in episode.cards:
-=======
-        if episode.card and not force_reload:
-            log.debug(f'{series.log_str} {episode.log_str} has an associated '
-                      f'Card - skipping')
-            continue
-
-        # Episode has Card, delete if reloading
-        if force_reload and episode.card:
-            for card in episode.card:
->>>>>>> 16b66feb
                 log.debug(f'{card.log_str} deleting record')
                 db.query(models.card.Card).filter_by(id=card.id).delete()
                 log.debug(f'{series.log_str} {episode.log_str} has associated '
@@ -1514,14 +1446,8 @@
             episode_id=episode.id,
         )
 
-<<<<<<< HEAD
         # TODO revise w/ multi-conn
         card = add_card_to_database(db, title_card, card_settings['card_file'])
-=======
-        card = add_card_to_database(
-            db, title_card, CardTypeModel, card_settings['card_file']
-        )
->>>>>>> 16b66feb
         log.debug(f'{series.log_str} {episode.log_str} Imported {image.resolve()}')
 
     return None
--- conflicted
+++ resolved
@@ -16,10 +16,12 @@
 from app.schemas.card import NewTitleCard
 from app.schemas.connection import (
     NewEmbyConnection, NewJellyfinConnection, NewPlexConnection, NewSonarrConnection,
-    UpdateEmby, UpdateJellyfin, UpdatePlex, UpdateSonarr, UpdateTMDb
+    UpdateEmby, UpdateJellyfin, UpdatePlex, UpdateSonarr, UpdateTMDb,
 )
 from app.schemas.font import NewNamedFont
-from app.schemas.preferences import CardExtension, EpisodeDataSource
+from app.schemas.preferences import (
+    CardExtension, EpisodeDataSource, UpdatePreferences
+)
 from app.schemas.series import NewSeries, NewTemplate, Series, Translation
 from app.schemas.sync import (
     NewEmbySync, NewJellyfinSync, NewPlexSync, NewSonarrSync
@@ -444,11 +446,8 @@
         preferences: Preferences whose connection details are being
             modified.
         yaml_dict: Dictionary of YAML attributes to parse.
-<<<<<<< HEAD
         interface_group: InterfaceGroup of Emby interfaces to modify
             or append the parsed connections from.
-=======
->>>>>>> 04775439
         log: Logger for all log messages.
 
     Returns:
@@ -521,11 +520,8 @@
         preferences: Preferences whose connection details are being
             modified.
         yaml_dict: Dictionary of YAML attributes to parse.
-<<<<<<< HEAD
         interface_group: InterfaceGroup of Jellyfin interfaces to modify
             or append the parsed connections from.
-=======
->>>>>>> 04775439
         log: Logger for all log messages.
 
     Returns:
@@ -598,11 +594,8 @@
         preferences: Preferences whose connection details are being
             modified.
         yaml_dict: Dictionary of YAML attributes to parse.
-<<<<<<< HEAD
         interface_group: InterfaceGroup of Plex interfaces to modify
             or append the parsed connections from.
-=======
->>>>>>> 04775439
         log: Logger for all log messages.
 
     Returns:
@@ -679,11 +672,8 @@
         preferences: Preferences whose connection details are being
             modified.
         yaml_dict: Dictionary of YAML attributes to parse.
-<<<<<<< HEAD
         interface_group: InterfaceGroup of Sonarr interfaces to modify
             or append the parsed connections from.
-=======
->>>>>>> 04775439
         log: Logger for all log messages.
 
     Returns:

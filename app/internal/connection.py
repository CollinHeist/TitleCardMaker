--- conflicted
+++ resolved
@@ -1,12 +1,9 @@
 from logging import Logger
 from typing import Union
 
-<<<<<<< HEAD
 from sqlalchemy.orm import Session
 from app.database.query import get_connection
 
-=======
->>>>>>> 04775439
 from app.dependencies import (
     get_emby_interfaces, get_jellyfin_interfaces,
     get_plex_interfaces, get_sonarr_interfaces, refresh_tmdb_interface

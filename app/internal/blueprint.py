--- conflicted
+++ resolved
@@ -7,16 +7,13 @@
 from requests import get
 from sqlalchemy.orm import Session
 
-<<<<<<< HEAD
 from app.dependencies import get_preferences
-=======
 from app.models.blueprint import Blueprint, BlueprintSeries
->>>>>>> 835aa523
 from app.models.episode import Episode
 from app.models.font import Font
 from app.models.series import Series
 from app.models.template import Template
-from app.schemas.blueprint import ExportBlueprint, RemoteBlueprint
+from app.schemas.blueprint import ExportBlueprint
 from app.schemas.episode import UpdateEpisode
 from app.schemas.font import NewNamedFont
 from app.schemas.series import NewTemplate, UpdateSeries
@@ -104,12 +101,7 @@
         raw_episode_data: list[EpisodeInfo],
         include_global_defaults: bool,
         include_episode_overrides: bool,
-<<<<<<< HEAD
-    ) -> dict:
-=======
-        preferences: Preferences,
     ) -> ExportBlueprint:
->>>>>>> 835aa523
     """
     Generate the Blueprint for the given Series. This Blueprint can be
     imported to completely recreate a Series' (and all associated
@@ -244,61 +236,6 @@
     return [Path(font.file) for font in all_fonts if font.file]
 
 
-<<<<<<< HEAD
-_cache = {'content': [], 'expires': datetime.now()}
-def query_all_blueprints(
-        *,
-        log: Logger = log,
-    ) -> list[RemoteMasterBlueprint]:
-    """
-    Query for all Blueprints for all Series on GitHub. The content is
-    cached for up to 3 hours.
-
-    Args:
-        log: Logger for all log messages.
-
-    Returns:
-        List of RemoteMasterBlueprints for all Series.
-
-    Raises:
-        HTTPException (500): The mater Blueprint file cannot be decoded
-            as JSON.
-    """
-
-    # If cached content has expired, re-request and update cache
-    if _cache['expires'] <= datetime.now():
-        # Read the master Blueprints JSON file
-        response = get(MASTER_BLUEPRINT_FILE, timeout=30)
-
-        # If no file was found, raise 404
-        if response.status_code == 404:
-            log.error(f'No Master Blueprint file found')
-            raise HTTPException(
-                status_code=404,
-                detail=f'No master Blueprint file found'
-            )
-
-        # Find found, parse as JSON
-        try:
-            response_json = response.json()
-        except JSONDecodeError as e:
-            log.exception(f'Error prasing master Blueprint file - {e}', e)
-            raise HTTPException(
-                status_code=500,
-                detail=f'Unable to parse master Blueprint file'
-            ) from e
-
-        _cache['content'] = response_json
-        _cache['expires'] = datetime.now() + timedelta(hours=3)
-    else:
-        log.debug(f'Using cached Master Blueprint content')
-        response_json = _cache['content']
-
-    return response_json
-
-
-=======
->>>>>>> 835aa523
 def query_series_blueprints(
         blueprint_db: Session,
         series_info: SeriesInfo,
@@ -307,92 +244,24 @@
     Get all Blueprints for the given Series.
 
     Args:
-<<<<<<< HEAD
-        series_full_name: Full name of the Series whose Blueprints are
-            being queried.
-        log: Logger for all log messages.
-
-    Returns:
-        List of RemoteBlueprints found for the given Series.
-
-    Raises:
-        HTTPException (500): The Blueprint file cannot be decoded as
-            JSON.
-=======
         blueprint_db: Database to the Blueprints to search.
         series_info: Info of the Series whose Blueprints are being
             searched.
 
     Returns:
         All defined Blueprints found for the given Series.
->>>>>>> 835aa523
     """
 
     blueprint_series = blueprint_db.query(BlueprintSeries)\
         .filter(series_info.filter_conditions(BlueprintSeries))\
         .first()
-    print(f'{blueprint_series=}')
+
     if blueprint_series is None:
         return []
-<<<<<<< HEAD
-
-    try:
-        # Blueprint file found, parse as JSON
-        blueprints: list[dict] = response.json()
-    except JSONDecodeError as e:
-        log.exception(f'Error parsing Blueprints - {e}', e)
-        raise HTTPException(
-            status_code=500,
-            detail=f'Unable to parse Blueprints JSON',
-        ) from e
-
-    # Blueprints found, transform preview URLs and add ID
-    for blueprint_id, blueprint in enumerate(blueprints):
-        # Skip null Blueprints
-        if blueprint is None:
-            continue
-
-        blueprints[blueprint_id]['id'] = blueprint_id
-        preview_filename = blueprints[blueprint_id]['preview']
-        blueprints[blueprint_id]['preview'] = (
-            f'{BLUEPRINTS_URL}/{subfolder}/{blueprint_id}/{preview_filename}'
-        )
-
-    # Return all Blueprints, omitting nulls
-    return [blueprint for blueprint in blueprints if blueprint]
-
-
-def get_blueprint_by_id(
-        series: Series,
-        blueprint_id: int,
-        *,
-        log: Logger = log,
-    ) -> RemoteBlueprint:
-    """
-    Get the Blueprint with the given ID for the given Series.
-
-    Args:
-        series: Series whose Blueprints to query.
-        blueprint_id: ID of the Blueprint to return.
-        log: Logger for all log messages.
-    """
-
-    # Get all available Blueprints, return only one with matching ID
-    for blueprint in query_series_blueprints(series, log=log):
-        if blueprint['id'] == blueprint_id:
-            return blueprint
-
-    # No Blueprint with this ID, raise 404
-    raise HTTPException(
-        status_code=404,
-        detail=f'No Blueprint with ID {blueprint_id} exits for Series {series.full_name}'
-    )
-=======
-    print(f'Matched to BlueprintSeries[{blueprint_series.id}]')
+
     return blueprint_db.query(Blueprint)\
         .filter_by(series_id=blueprint_series.id)\
         .all()
->>>>>>> 835aa523
 
 
 def import_blueprint(
@@ -553,6 +422,7 @@
                 changed = True
 
     # Add ID to imported set
+    preferences = get_preferences()
     preferences.imported_blueprints.add(blueprint.id)
     preferences.commit()
 

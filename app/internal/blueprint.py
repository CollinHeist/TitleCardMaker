--- conflicted
+++ resolved
@@ -284,13 +284,9 @@
 
     # Get subfolder for this Series
     letter, path_name = get_blueprint_folders(series.full_name)
-<<<<<<< HEAD
-    blueprint_folder = f'{BLUEPRINTS_URL}/{letter}/{path_name}/{blueprint.blueprint_number}'
-=======
     blueprint_folder = (
         f'{BLUEPRINTS_URL}/{letter}/{path_name}/{blueprint.blueprint_number}'
     )
->>>>>>> e07518f4
 
     # Import Fonts
     font_map: dict[int, Font] = {}

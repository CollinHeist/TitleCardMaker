from logging import Logger
from pathlib import Path
from shutil import copy as file_copy
from time import sleep
from typing import Literal, Optional, Union

from fastapi import BackgroundTasks, HTTPException
from requests import get
from sqlalchemy.exc import InvalidRequestError, OperationalError
from sqlalchemy.orm import Session
from app.database.query import get_all_templates, get_font

from app.dependencies import * # pylint: disable=wildcard-import,unused-wildcard-import
from app import models
from app.internal.cards import refresh_remote_card_types
from app.internal.episodes import refresh_episode_data
from app.internal.sources import download_series_logo
from app.models.card import Card
from app.models.episode import Episode
<<<<<<< HEAD
from app.models.series import Series
from app.schemas.base import MediaServer
from app.schemas.connection import EpisodeDataSourceInterface
from app.schemas.preferences import Preferences
from app.schemas.series import NewSeries, SearchResult
=======
from app.models.loaded import Loaded
from app.schemas.preferences import MediaServer, Preferences
from app.schemas.series import NewSeries, Series
>>>>>>> 04775439

from modules.Debug import log
from modules.EmbyInterface2 import EmbyInterface
from modules.ImageMagickInterface import ImageMagickInterface
from modules.JellyfinInterface2 import JellyfinInterface
from modules.PlexInterface2 import PlexInterface
from modules.SonarrInterface2 import SonarrInterface
from modules.TMDbInterface2 import TMDbInterface


def set_all_series_ids(*, log: Logger = log) -> None:
    """
    Schedule-able function to set any missing Series ID's for all Series
    in the Database.

    Args:
        log: Logger for all log messages.
    """

    try:
        # Get the Database
        with next(get_database()) as db:
            # Get all Series
            changed = False
            for series in db.query(Series).all():
                try:
                    changed |= set_series_database_ids(
                        series, db,
                        get_emby_interfaces(),
                        get_jellyfin_interfaces(),
                        get_plex_interfaces(),
                        get_sonarr_interfaces(),
                        get_tmdb_interface(),
                        commit=False,
                    )
                except HTTPException:
                    log.warning(f'{series.log_str} Skipping ID assignment')
                    continue

            # Commit changes if any were made
            if changed:
                db.commit()
    except Exception as e:
        log.exception(f'Failed to set Series IDs', e)


def load_all_media_servers(*, log: Logger = log) -> None:
    """
    Schedule-able function to load all Title Cards in the Database to
    the media servers.

    Args:
        log: Logger for all log messages.
    """

    try:
        # Get the Database
        retries = 0
        with next(get_database()) as db:
            # Get all Series
            for series in db.query(Series).all():
                # Get the primary Media Server to load cards into
                # TODO update
                if series.emby_library_name is not None:
                    media_server = 'Emby'
                elif series.jellyfin_library_name is not None:
                    media_server = 'Jellyfin'
                elif series.plex_library_name is not None:
                    media_server = 'Plex'
                # Skip this Series if it has no library
                else:
                    log.debug(f'{series.log_str} has no Library, not loading Title Cards')
                    continue

                # Load Title Cards for this Series
                try:
                    load_series_title_cards(
                        series, media_server, db, get_emby_interface(),
                        get_jellyfin_interface(), get_plex_interface(), log=log,
                    )
                except HTTPException:
                    log.warning(f'{series.log_str} Skipping Title Card loading')
                    continue
                except OperationalError:
                    if (retries := retries + 1) > 10:
                        log.warning(f'Database is very busy - stopping Task')
                        break

                    log.debug(f'Database is busy, sleeping..')
                    sleep(30)
    except Exception as e:
        log.exception(f'Failed to load Title Cards', e)


def download_all_series_posters(*, log: Logger = log) -> None:
    """
    Schedule-able function to download all posters for all monitored
    Series in the Database.

    Args:
        log: Logger for all log messages.
    """

    try:
        # Get the Database
        with next(get_database()) as db:
            # Get all Series
            for series in db.query(Series).all():
                try:
                    download_series_poster(
                        db, get_preferences(), series,
                        get_emby_interfaces(),
                        get_imagemagick_interface(),
                        get_jellyfin_interfaces(),
                        get_plex_interfaces(),
                        get_tmdb_interface(),
                        log=log,
                    )
                except HTTPException:
                    log.warning(f'{series.log_str} Skipping poster selection')
                    continue
    except Exception as e:
        log.exception(f'Failed to download Series posters', e)


def set_series_database_ids(
        series: Series,
        db: Session,
        emby_interfaces: InterfaceGroup[int, EmbyInterface],
        jellyfin_interfaces: InterfaceGroup[int, JellyfinInterface],
        plex_interfaces: InterfaceGroup[int, PlexInterface],
        sonarr_interfaces: InterfaceGroup[int, SonarrInterface],
        tmdb_interface: Optional[TMDbInterface],
        *,
        commit: bool = True,
        log: Logger = log,
    ) -> bool:
    """
    Set the database ID's of the given Series.

    Args:
        series: Series to set the ID's of.
        db: Database to commit changes to.
        *_interface: Interface to query for database ID's from.
        commit: Whether to commit changes after setting any ID's.
        log: Logger for all log messages.

    Returns:
        Whether the Series was modified.
    """

    # Create SeriesInfo object for this entry, query all interfaces
    series_info = series.as_series_info
    for interface_id, library_name in series.get_libraries('Emby'):
        if (interface := emby_interfaces[interface_id]):
            interface.set_series_ids(library_name, series_info, log=log)
    for interface_id, library_name in series.get_libraries('Jellyfin'):
        if (interface := jellyfin_interfaces[interface_id]):
            interface.set_series_ids(library_name, series_info, log=log)
    for interface_id, library_name in series.get_libraries('Plex'):
        if (interface := plex_interfaces[interface_id]):
            interface.set_series_ids(library_name, series_info, log=log)
    if series.primary_sonarr_interface_id is None:
        for _, interface in sonarr_interfaces:
            interface.set_series_ids(None, series_info, log=log)
            break
    elif (interface := sonarr_interfaces[series.primary_sonarr_interface_id]):
        interface.set_series_ids(None, series_info, log=log)
    if tmdb_interface:
        tmdb_interface.set_series_ids(None, series_info, log=log)

    # Update database if new ID's are available; first do basic IDs
    changed = False
    for id_type in ('imdb_id', 'tmdb_id', 'tvdb_id', 'tvrage_id'):
        if getattr(series, id_type) is None and series_info.has_id(id_type):
            setattr(series, id_type, getattr(series_info, id_type))
            changed = True

    # Update interface IDs
    for id_type in ('emby_id', 'jellyfin_id', 'sonarr_id'): # TODO add rating key
        # If this InterfaceID contains more data than currently defined, add
        if getattr(series, id_type) is None:
            continue # TODO remove when DB migration is added for None -> ''
        if getattr(series_info, id_type) > getattr(series, id_type):
            setattr(
                series,
                id_type,
                str(getattr(series_info, id_type) + getattr(series, id_type))
            )
            changed = True
            log.info(f'series.{id_type} = {getattr(series, id_type)}') # TODO temporary logging

    if commit and changed:
        db.commit()

    return changed


def download_series_poster(
        db: Session,
        preferences: Preferences,
        series: Series,
        emby_interfaces: InterfaceGroup[int, EmbyInterface],
        image_magick_interface: ImageMagickInterface,
        jellyfin_interfaces: InterfaceGroup[int, JellyfinInterface],
        plex_interfaces: InterfaceGroup[int, PlexInterface],
        tmdb_interface: Optional[TMDbInterface] = None,
        *,
        log: Logger = log,
    ) -> None:
    """
    Download the poster for the given Series.

    Args:
        db: Database to commit any changes to.
        preferences: Base Preferences to get the global asset directory.
        series: Series to download the poster of.
        *_interface: Interface to TMDb to query for posters.
        log: Logger for all log messages.
    """

    # If Series poster exists and is not a placeholder, return
    path = Path(series.poster_file)
    if path.name != 'placeholder.jpg' and path.exists():
        poster_url = f'/assets/{series.id}/poster.jpg'
        if series.poster_url != poster_url:
            series.poster_url = poster_url
            db.commit()
            log.debug(f'Series[{series.id}] Poster already exists, using {path.resolve()}')
        return None

    # Download poster from Media Server if possible
    series_info, poster = series.as_series_info, None
    for library in series.libraries:
        if (library['media_server'] == 'Emby'
            and (interface := emby_interfaces[library['interface_id']])):
            poster = interface.get_series_poster(
                library['name'], series_info, log=log
            )
        elif (library['media_server'] == 'Jellyfin'
            and (interface := jellyfin_interfaces[library['interface_id']])):
            poster = interface.get_series_poster(
                library['name'], series_info, log=log
            )
        elif (library['media_server'] == 'Plex'
            and (interface := plex_interfaces[library['interface_id']])):
            poster = interface.get_series_poster(
                library['name'], series_info, log=log
            )

        # Stop if poster was found
        if poster is not None:
            break

    # If no poster was returned, download from TMDb
    if poster is None and tmdb_interface:
        poster = tmdb_interface.get_series_poster(series_info, log=log)

    # If no posters were returned, log and exit
    if poster is None:
        log.warning(f'{series.log_str} no posters found')
        return None

    # Get path to the poster to download
    path = preferences.asset_directory / str(series.id) / 'poster.jpg'
    path.parent.mkdir(parents=True, exist_ok=True)
    try:
        # Write or download
        if isinstance(poster, bytes):
            path.write_bytes(poster)
        else:
            path.write_bytes(get(poster, timeout=30).content)
    except Exception as e:
        log.error(f'{series.log_str} Error downloading poster', e)
        return None
    series.poster_file = str(path)
    series.poster_url = f'/assets/{series.id}/poster.jpg'
    db.commit()

    # Create resized small poster
    resized_path = path.parent / 'poster-750.jpg'
    image_magick_interface.resize_image(
        path, resized_path, by='width', width=750,
    )

    log.debug(f'Series[{series.id}] Downloaded poster {path.resolve()}')
    return None


def delete_series_and_episodes(
        db: Session,
        series: Series,
        *,
        commit_changes: bool = True,
        log: Logger = log,
    ) -> None:
    """
    Delete the given Series, it's poster, and all associated Episodes.

    Args:
        db: Database to commit any deletion to.
        series: Series to delete.
        commit_changes: Whether to commit Database changes.
        log: Logger for all log messages.
    """

    # Delete poster if not the placeholder
    series_poster = Path(series.poster_file)
    if series_poster.stem != 'placeholder' and series_poster.exists():
        series_poster.unlink(missing_ok=True)
        small_poster = series_poster.parent / 'poster-750.jpg'
        small_poster.unlink(missing_ok=True)

        log.debug(f'{series.log_str} Deleted poster(s)')

    # Delete Series and Episodes from database
    log.info(f'Deleting {series.log_str}')
    db.delete(series)
    for episode in series.episodes:
        db.delete(episode)

    # Commit changes if indicated
    if commit_changes:
        db.commit()


def load_series_title_cards(
        series: Series,
        media_server: MediaServer,
        db: Session,
        emby_interface: InterfaceGroup[int, EmbyInterface],
        jellyfin_interface: InterfaceGroup[int, JellyfinInterface],
        plex_interface: InterfaceGroup[int, PlexInterface],
        force_reload: bool = False,
        *,
        log: Logger = log,
    ) -> None:
    """
    Load the Title Cards for the given Series into the associated media
    server.

    Args:
        series: Series to load the Title Cards of.
        media_server: Where to load the Title Cards into.
        db: Database to look for and add Loaded records from/to.
        *_interfaces: Interfaces to the applicable Media Server to load
            Title Cards into.
        force_reload: Whether to reload Title Cards even if no changes
            are detected.
        log: Logger for all log messages.

    Raises:
        HTTPException (409): The specified Media Server cannot be
            communciated with, or if the given Series does not have an
            associated library.
    """

    # Get associated library for the indicated media server
    # TODO Update
    library = getattr(series, f'{media_server.lower()}_library_name', None)
    interface: Union[EmbyInterface, JellyfinInterface, PlexInterface] = {
        'Emby': emby_interface,
        'Jellyfin': jellyfin_interface,
        'Plex': plex_interface,
    }.get(media_server, None)

    # Raise 409 if no library, or the server's interface is invalid
    if library is None:
        raise HTTPException(
            status_code=409,
            detail=f'{series.log_str} has no linked {media_server} Library',
        )
    if not interface:
        raise HTTPException(
            status_code=409,
            detail=f'Unable to communicate with {media_server}',
        )

    # Get list of Episodes to reload
    changed, episodes_to_load = False, []
    for episode in series.episodes:
        # Only load if Episode has a Card
        if not episode.card:
            log.debug(f'{series.log_str} {episode.log_str} - no associated Card')
            continue
        card = episode.card[0]

        # Find previously loaded Card
        previously_loaded = None
        for loaded in episode.loaded:
            if loaded.media_server == media_server:
                previously_loaded = loaded
                break

        # No previously loaded Cards for this Episode in this server, load
        if previously_loaded is None:
            episodes_to_load.append((episode, card))
            continue

        # There is a previously loaded card, delete loaded entry, reload
        if (force_reload or (previously_loaded is not None
                             and previously_loaded.filesize != card.filesize)):
            # Delete previously loaded entries for this server
            for loaded in episode.loaded:
                if loaded.media_server == media_server:
                    db.delete(loaded)
                    changed = True
            episodes_to_load.append((episode, card))
        # Episode does not need to be (re)loaded
        else:
            continue

    # Load into indicated interface
    loaded_assets = interface.load_title_cards(
        library, series.as_series_info, episodes_to_load, log=log,
    )

    # Update database with loaded entries
    for loaded_episode, loaded_card in loaded_assets:
        try:
            db.add(Loaded(
                media_server=media_server,
                series=series,
                episode=loaded_episode,
                card_id=loaded_card.id,
                filesize=loaded_card.filesize,
            ))
            log.debug(f'{series.log_str} {loaded_episode.log_str} Loaded {card.log_str}')
        except InvalidRequestError:
            log.warning(f'Error creating Loaded asset for {loaded_episode.log_str} {card.log_str}')
            continue

    # If any cards were (re)loaded, commit updates to database
    if changed or loaded_assets:
        db.commit()
        log.info(f'{series.log_str} Loaded {len(loaded_assets)} Cards into {media_server}')


def load_episode_title_card(
        episode: Episode,
        db: Session,
        media_server: Literal['Emby', 'Jellyfin', 'Plex'],
        emby_interface: Optional[EmbyInterface] = None,
        jellyfin_interface: Optional[JellyfinInterface] = None,
        plex_interface: Optional[PlexInterface] = None,
        *,
        attempts: int = 1,
        log: Logger = log,
    ) -> Optional[bool]:
    """
    Load the Title Card for the given Episode into the indicated media
    server. This is a forced reload, and any existing Loaded assets are
    deleted.

    Args:
        episode: Episode to load the Title Card of.
        db: Database to look for and add Loaded records from/to.
<<<<<<< HEAD
        plex_interface: Interface to load Title Cards into.
        log: Logger for all log messages.
=======
        media_server: Which media server to load Title Cards into.
        *_interface: Interface to load Title Cards into.
        attempts: How many times to attempt loading the given Card.
        log: Logger for all log messages.

    Returns:
        Whether the Episode's Card was loaded or not. None if there is
        no Card, or no connection to the indicated media server.
>>>>>>> 04775439
    """

    # Only load if Episode has a Card
    if not episode.card:
        log.debug(f'{episode.series.log_str} {episode.log_str} - no associated Card')
        return None
    card: Card = episode.card[-1]

    # Get previously loaded asset for comparison
    previously_loaded = db.query(Loaded)\
        .filter_by(episode_id=episode.id, media_server=media_server)\
        .first()

    # If this asset's filesize has not changed, no need to reload
    if (previously_loaded is not None
        and previously_loaded.filesize == card.filesize):
        return True

    # New Card is different, delete Loaded entry
    if previously_loaded is not None:
        db.delete(previously_loaded)

    # Load into the given server
    interface: Union[EmbyInterface, JellyfinInterface, PlexInterface] = {
        'Emby': emby_interface,
        'Jellyfin': jellyfin_interface,
        'Plex': plex_interface,
    }[media_server]
    if not interface:
        log.debug(f'No {media_server} connection - cannot load Card')
        return None

    loaded_assets = []
    for _ in range(attempts):
        # Load Episode's Card; exit loop if loaded
        loaded_assets = interface.load_title_cards(
            episode.series.plex_library_name,
            episode.series.as_series_info,
            [(episode, card)],
            log=log,
        )
        if loaded_assets:
            break

        log.debug(f'{episode.series.log_str} {episode.log_str} not found - waiting')
        sleep(15)

    # Episode was not loaded, exit
    if not loaded_assets:
        return False

    # Episode loaded, create Loaded asset and commit to database
    db.add(Loaded(
        media_server=media_server,
        series=episode.series,
        episode=episode,
        card=card,
        filesize=card.filesize,
    ))
    log.debug(f'{episode.series.log_str} {episode.log_str} Loaded {card.log_str}')
    db.commit()
    return None

    return True


def add_series(
        new_series: NewSeries,
        background_tasks: BackgroundTasks,
        db: Session,
        preferences: Preferences,
        emby_interfaces: InterfaceGroup[int, EmbyInterface],
        imagemagick_interface: ImageMagickInterface,
        jellyfin_interfaces: InterfaceGroup[int, JellyfinInterface],
        plex_interfaces: InterfaceGroup[int, PlexInterface],
        sonarr_interfaces: InterfaceGroup[int, SonarrInterface],
        tmdb_interface: Optional[TMDbInterface],
        *,
        log: Logger = log,
    ) -> Series:
    """
    Add the given NewSeries object to the database, and then perform all
    the initial Series processing - e.g. setting Series ID's,
    downloading a poster and logo, and refreshing Episode data.

    Args:
        new_series: NewSeries to add to the Database.
        background_tasks: BackgroundTasks to add the Episode data refresh
            task to.
        db: Database to add the Series to.
        preferences: Global Preferences for setting resolution.
        *_interface: Interface to query.
        log: Logger for all log messages.

    Returns:
        The Created Series.

    Raises:
        HTTPException (404): A linked object does not exist.
    """

    # Convert object to dictionary
    new_series_dict = new_series.dict()

    # If a Font or any Templates were indicated, verify they exist
    get_font(db, getattr(new_series, 'font_id', None), raise_exc=True)
    templates = get_all_templates(db, new_series_dict)

    # Add to database
    series = Series(**new_series_dict, templates=templates)
    db.add(series)
    db.commit()

    # Create source directory if DNE
    Path(series.source_directory).mkdir(parents=True, exist_ok=True)

    # Set Series ID's, download poster and logo
    set_series_database_ids(
        series, db, emby_interfaces, jellyfin_interfaces, plex_interfaces,
        sonarr_interfaces, tmdb_interface, log=log,
    )
    download_series_poster(
        db, preferences, series, emby_interfaces, imagemagick_interface,
        jellyfin_interfaces, plex_interfaces, tmdb_interface, log=log
    )
    download_series_logo(
        preferences, emby_interfaces, imagemagick_interface, jellyfin_interfaces,
        tmdb_interface, series, log=log,
    )

    # Refresh card types in case new remote type was specified
    refresh_remote_card_types(db, log=log)

    # Refresh Episode data
    background_tasks.add_task(
        # Function
        refresh_episode_data,
        # Arguments
        db, preferences, series, emby_interfaces, jellyfin_interfaces,
        plex_interfaces, sonarr_interfaces, tmdb_interface, background_tasks,
        log=log,
    )

    return series


def lookup_series(
        db: Session,
        interface: EpisodeDataSourceInterface,
        name: str,
        *,
        max_results: int = 25,
        log: Logger = log,
    ) -> list[SearchResult]:
    """
    _summary_

    Args:
        db: _description_
        interface: _description_
        max_results: _description_. Defaults to 25.
        log: _description_. Defaults to log.

    Returns:
        _description_
    """

    # Query Interface, only return max of 25 results TODO temporary?
    results: list[SearchResult] = interface.query_series(name, log=log)
    results = results[:max_results]

    # Update added attribute(s)
    for result in results:
        # Query database for this result
        existing = db.query(models.series.Series)\
            .filter(result.series_info.filter_conditions(models.series.Series))\
            .first()

        # Result has been added if there is an existing Series
        result.added = existing is not None

    return results<|MERGE_RESOLUTION|>--- conflicted
+++ resolved
@@ -17,17 +17,12 @@
 from app.internal.sources import download_series_logo
 from app.models.card import Card
 from app.models.episode import Episode
-<<<<<<< HEAD
+from app.models.loaded import Loaded
 from app.models.series import Series
 from app.schemas.base import MediaServer
 from app.schemas.connection import EpisodeDataSourceInterface
 from app.schemas.preferences import Preferences
 from app.schemas.series import NewSeries, SearchResult
-=======
-from app.models.loaded import Loaded
-from app.schemas.preferences import MediaServer, Preferences
-from app.schemas.series import NewSeries, Series
->>>>>>> 04775439
 
 from modules.Debug import log
 from modules.EmbyInterface2 import EmbyInterface
@@ -104,7 +99,7 @@
 
                 # Load Title Cards for this Series
                 try:
-                    load_series_title_cards(
+                    load_series_title_cards( # TODO update w/ multi-conn
                         series, media_server, db, get_emby_interface(),
                         get_jellyfin_interface(), get_plex_interface(), log=log,
                     )
@@ -485,10 +480,6 @@
     Args:
         episode: Episode to load the Title Card of.
         db: Database to look for and add Loaded records from/to.
-<<<<<<< HEAD
-        plex_interface: Interface to load Title Cards into.
-        log: Logger for all log messages.
-=======
         media_server: Which media server to load Title Cards into.
         *_interface: Interface to load Title Cards into.
         attempts: How many times to attempt loading the given Card.
@@ -497,7 +488,6 @@
     Returns:
         Whether the Episode's Card was loaded or not. None if there is
         no Card, or no connection to the indicated media server.
->>>>>>> 04775439
     """
 
     # Only load if Episode has a Card

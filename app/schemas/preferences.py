# pylint: disable=missing-class-docstring,missing-function-docstring,no-self-argument
from pathlib import Path
from typing import Literal, Optional

<<<<<<< HEAD
from pydantic import DirectoryPath, PositiveInt, constr, validator # pylint: disable=no-name-in-module

from app.schemas.base import (
    Base, InterfaceName, ImageSource, UpdateBase, UNSPECIFIED
)
=======
from num2words import CONVERTER_CLASSES
from pydantic import (
    AnyUrl, DirectoryPath, Field, NonNegativeInt, PositiveInt, SecretStr,
    constr, root_validator, validator
)
from pydantic.error_wrappers import ValidationError

from app.schemas.base import Base, UpdateBase, UNSPECIFIED
from modules.TMDbInterface2 import TMDbInterface
>>>>>>> 2610d4f4


"""
Match local identifiers (A-Z and space), remote card types (a-z/a-z, no space),
and local card types (any character .py).
"""
CardTypeIdentifier = constr(regex=r'^([a-zA-Z ]+|[a-zA-Z]+\/[a-zA-Z]+|.+\.py)$')

CardExtension = Literal['.jpg', '.jpeg', '.png', '.tiff', '.gif', '.webp']

Style = Literal[
    'art', 'art blur', 'art grayscale', 'art blur grayscale', 'unique',
    'blur unique', 'grayscale unique', 'blur grayscale unique',
]

<<<<<<< HEAD
=======
LanguageCode = Literal[TMDbInterface.LANGUAGE_CODES]
TextLanguageCodes = Literal[tuple(CONVERTER_CLASSES.keys())]

>>>>>>> 2610d4f4
"""
Creation classes
"""
class NamedOption(Base):
    name: str
    value: str

class StyleOption(NamedOption):
    style_type: Literal['art', 'unique']

class ToggleOption(NamedOption):
    selected: bool

# class MediaServerToggle(ToggleOption):
#     ...

class EpisodeDataSourceToggle(Base):
    interface: InterfaceName
    interface_id: int
    name: str
    selected: bool

class ImageSourceToggle(EpisodeDataSourceToggle):
    ...

<<<<<<< HEAD
class LanguageToggle(ToggleOption):
    ...
=======
EpisodeDataSource = Literal['Emby', 'Jellyfin', 'Plex', 'Sonarr', 'TMDb']
ImageSource = Literal['Emby', 'Jellyfin', 'Plex', 'TMDb']
MediaServer = Literal['Emby', 'Jellyfin', 'Plex']
>>>>>>> 2610d4f4

"""
Base classes
"""
class EpisodeDataSource(Base):
    interface: Literal['Emby', 'Jellyfin', 'Plex', 'Sonarr', 'TMDb']
    interface_id: int = 0

class ImageSourceOption(Base):
    interface: ImageSource
    interface_id: int = 0

"""
Update classes
"""
class UpdatePreferences(UpdateBase):
    card_directory: DirectoryPath = UNSPECIFIED
    source_directory: DirectoryPath = UNSPECIFIED
    card_width: PositiveInt = UNSPECIFIED
    card_height: PositiveInt = UNSPECIFIED
    card_filename_format: str = UNSPECIFIED
    card_extension: CardExtension = UNSPECIFIED
    library_unique_cards: bool = UNSPECIFIED
    image_source_priority: list[int] = UNSPECIFIED
    episode_data_source: int = UNSPECIFIED
    specials_folder_format: str = UNSPECIFIED
    season_folder_format: str = UNSPECIFIED
    sync_specials: bool = UNSPECIFIED
    language_codes: list[TextLanguageCodes] = UNSPECIFIED
    simplified_data_table: bool = UNSPECIFIED
    default_card_type: CardTypeIdentifier = UNSPECIFIED
    excluded_card_types: list[CardTypeIdentifier] = UNSPECIFIED
    default_watched_style: Style = UNSPECIFIED
    default_unwatched_style: Style = UNSPECIFIED
    home_page_size: PositiveInt = UNSPECIFIED
    episode_data_page_size: PositiveInt = UNSPECIFIED
    stylize_unmonitored_posters: bool = UNSPECIFIED
    sources_as_table: bool = UNSPECIFIED
    colorblind_mode: bool = UNSPECIFIED

    @validator('card_filename_format', pre=True)
    def validate_card_filename_format(cls, v):
        try:
            v.format(
                series_name='test', series_full_name='test (2000)',
                year=2000, title='Test Title', season_number=1, episode_number=1,
                absolute_number=1, absolute_episode_number=1,
                emby_id='0:TV:abc123', imdb_id='tt1234',
                jellyfin_id='0:TV:abc123', tmdb_id=123, tvdb_id=123,
                tvrage_id=123,
            )
        except KeyError as exc:
            raise ValueError(
                f'Invalid Card filename format - missing data {exc}'
            ) from exc

        return v

    @validator('image_source_priority', 'excluded_card_types', pre=True)
    def validate_list(cls, v):
        return [v] if isinstance(v, str) else v

    @validator('specials_folder_format', 'season_folder_format', pre=True)
    def validate_folder_formats(cls, v):
        try:
            v.format(season_number=1, episode_number=1, absolute_number=1)
        except KeyError as exc:
            raise ValueError(
                f'Invalid folder format - use "season_number", "episode_numer" '
                f'and/or "absolute_number"'
            ) from exc

        return v

<<<<<<< HEAD
=======
class UpdateServerBase(UpdateBase):
    url: AnyUrl = UNSPECIFIED

class UpdateMediaServerBase(UpdateServerBase):
    use_ssl: bool = UNSPECIFIED
    filesize_limit_number: int = Field(gt=0, default=UNSPECIFIED)
    filesize_limit_unit: FilesizeUnit = UNSPECIFIED

    @validator('filesize_limit_unit', pre=False)
    def validate_list(cls, v):
        if isinstance(v, str):
            return {
                'b':         'Bytes',     'bytes':     'Bytes',
                'kb':        'Kilobytes', 'kilobytes': 'Kilobytes',
                'mb':        'Megabytes', 'megabytes': 'Megabytes',
                'gb':        'Gigabytes', 'gigabytes': 'Gigabytes',
                'tb':        'Terabytes', 'terabytes': 'Terabytes',
            }[v.lower()]
        return v

    @root_validator(skip_on_failure=True, pre=True)
    def validate_filesize(cls, values):
        if (values.get('filesize_limit_number', UNSPECIFIED) != UNSPECIFIED
            and not values.get('filesize_limit_unit',UNSPECIFIED) !=UNSPECIFIED):
            raise ValidationError(f'Filesize limit number requires unit')

        return values

class UpdateEmby(UpdateMediaServerBase):
    api_key: Hexstring = UNSPECIFIED
    username: Optional[str] = UNSPECIFIED

class UpdateJellyfin(UpdateMediaServerBase):
    api_key: Hexstring = UNSPECIFIED
    username: Optional[str] = Field(default=UNSPECIFIED, min_length=1)

class UpdatePlex(UpdateMediaServerBase):
    token: str = UNSPECIFIED
    integrate_with_pmm: bool = UNSPECIFIED

class UpdateSonarr(UpdateServerBase):
    api_key: Hexstring = UNSPECIFIED
    use_ssl: bool = UNSPECIFIED
    downloaded_only: bool = UNSPECIFIED
    libraries: list[SonarrLibrary] = UNSPECIFIED

    @validator('libraries', pre=False)
    def validate_list(cls, v):
        # Filter out empty strings - all arguments can accept empty lists
        return [library for library in v if library.name and library.path]

class UpdateTMDb(UpdateBase):
    api_key: Hexstring = UNSPECIFIED
    minimum_width: NonNegativeInt = UNSPECIFIED
    minimum_height: NonNegativeInt = UNSPECIFIED
    skip_localized: bool = UNSPECIFIED
    download_logos: bool = UNSPECIFIED
    logo_language_priority: list[LanguageCode] = UNSPECIFIED

    @validator('logo_language_priority', pre=True)
    def validate_list(cls, v):
        # Split comma separated language codes into list of codes
        if isinstance(v, list):
            return v
        elif isinstance(v, str):
            return list(map(lambda s: str(s).strip(), v.split(',')))
        raise ValueError

>>>>>>> 2610d4f4
"""
Return classes
"""
class Preferences(Base):
    card_directory: Path
    source_directory: Path
    card_width: PositiveInt
    card_height: PositiveInt
    card_filename_format: str
    card_extension: str
    library_unique_cards: bool
    image_source_priority: list[int]
    episode_data_source: Optional[int]
    valid_image_extensions: list[str]
    specials_folder_format: str
    season_folder_format: str
    sync_specials: bool
    language_codes: list[TextLanguageCodes]
    simplified_data_table: bool
    is_docker: bool
    default_card_type: CardTypeIdentifier
    excluded_card_types: list[CardTypeIdentifier]
    default_watched_style: Style
    default_unwatched_style: Style
    home_page_size: PositiveInt
    episode_data_page_size: PositiveInt
    stylize_unmonitored_posters: bool
    sources_as_table: bool
    colorblind_mode: bool<|MERGE_RESOLUTION|>--- conflicted
+++ resolved
@@ -2,23 +2,16 @@
 from pathlib import Path
 from typing import Literal, Optional
 
-<<<<<<< HEAD
 from pydantic import DirectoryPath, PositiveInt, constr, validator # pylint: disable=no-name-in-module
 
 from app.schemas.base import (
     Base, InterfaceName, ImageSource, UpdateBase, UNSPECIFIED
 )
-=======
 from num2words import CONVERTER_CLASSES
-from pydantic import (
-    AnyUrl, DirectoryPath, Field, NonNegativeInt, PositiveInt, SecretStr,
-    constr, root_validator, validator
-)
-from pydantic.error_wrappers import ValidationError
+from pydantic import DirectoryPath, PositiveInt, constr, validator
 
 from app.schemas.base import Base, UpdateBase, UNSPECIFIED
 from modules.TMDbInterface2 import TMDbInterface
->>>>>>> 2610d4f4
 
 
 """
@@ -34,12 +27,9 @@
     'blur unique', 'grayscale unique', 'blur grayscale unique',
 ]
 
-<<<<<<< HEAD
-=======
 LanguageCode = Literal[TMDbInterface.LANGUAGE_CODES]
 TextLanguageCodes = Literal[tuple(CONVERTER_CLASSES.keys())]
 
->>>>>>> 2610d4f4
 """
 Creation classes
 """
@@ -65,14 +55,9 @@
 class ImageSourceToggle(EpisodeDataSourceToggle):
     ...
 
-<<<<<<< HEAD
-class LanguageToggle(ToggleOption):
-    ...
-=======
 EpisodeDataSource = Literal['Emby', 'Jellyfin', 'Plex', 'Sonarr', 'TMDb']
 ImageSource = Literal['Emby', 'Jellyfin', 'Plex', 'TMDb']
 MediaServer = Literal['Emby', 'Jellyfin', 'Plex']
->>>>>>> 2610d4f4
 
 """
 Base classes
@@ -147,77 +132,6 @@
 
         return v
 
-<<<<<<< HEAD
-=======
-class UpdateServerBase(UpdateBase):
-    url: AnyUrl = UNSPECIFIED
-
-class UpdateMediaServerBase(UpdateServerBase):
-    use_ssl: bool = UNSPECIFIED
-    filesize_limit_number: int = Field(gt=0, default=UNSPECIFIED)
-    filesize_limit_unit: FilesizeUnit = UNSPECIFIED
-
-    @validator('filesize_limit_unit', pre=False)
-    def validate_list(cls, v):
-        if isinstance(v, str):
-            return {
-                'b':         'Bytes',     'bytes':     'Bytes',
-                'kb':        'Kilobytes', 'kilobytes': 'Kilobytes',
-                'mb':        'Megabytes', 'megabytes': 'Megabytes',
-                'gb':        'Gigabytes', 'gigabytes': 'Gigabytes',
-                'tb':        'Terabytes', 'terabytes': 'Terabytes',
-            }[v.lower()]
-        return v
-
-    @root_validator(skip_on_failure=True, pre=True)
-    def validate_filesize(cls, values):
-        if (values.get('filesize_limit_number', UNSPECIFIED) != UNSPECIFIED
-            and not values.get('filesize_limit_unit',UNSPECIFIED) !=UNSPECIFIED):
-            raise ValidationError(f'Filesize limit number requires unit')
-
-        return values
-
-class UpdateEmby(UpdateMediaServerBase):
-    api_key: Hexstring = UNSPECIFIED
-    username: Optional[str] = UNSPECIFIED
-
-class UpdateJellyfin(UpdateMediaServerBase):
-    api_key: Hexstring = UNSPECIFIED
-    username: Optional[str] = Field(default=UNSPECIFIED, min_length=1)
-
-class UpdatePlex(UpdateMediaServerBase):
-    token: str = UNSPECIFIED
-    integrate_with_pmm: bool = UNSPECIFIED
-
-class UpdateSonarr(UpdateServerBase):
-    api_key: Hexstring = UNSPECIFIED
-    use_ssl: bool = UNSPECIFIED
-    downloaded_only: bool = UNSPECIFIED
-    libraries: list[SonarrLibrary] = UNSPECIFIED
-
-    @validator('libraries', pre=False)
-    def validate_list(cls, v):
-        # Filter out empty strings - all arguments can accept empty lists
-        return [library for library in v if library.name and library.path]
-
-class UpdateTMDb(UpdateBase):
-    api_key: Hexstring = UNSPECIFIED
-    minimum_width: NonNegativeInt = UNSPECIFIED
-    minimum_height: NonNegativeInt = UNSPECIFIED
-    skip_localized: bool = UNSPECIFIED
-    download_logos: bool = UNSPECIFIED
-    logo_language_priority: list[LanguageCode] = UNSPECIFIED
-
-    @validator('logo_language_priority', pre=True)
-    def validate_list(cls, v):
-        # Split comma separated language codes into list of codes
-        if isinstance(v, list):
-            return v
-        elif isinstance(v, str):
-            return list(map(lambda s: str(s).strip(), v.split(',')))
-        raise ValueError
-
->>>>>>> 2610d4f4
 """
 Return classes
 """

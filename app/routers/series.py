--- conflicted
+++ resolved
@@ -273,13 +273,8 @@
 def update_series_(
         series_id: int,
         request: Request,
-<<<<<<< HEAD
-        update_series: UpdateSeries = Body(...),
-        db: Session = Depends(get_database),
-=======
         update: UpdateSeries = Body(...),
         db: Session = Depends(get_database)
->>>>>>> fa548e26
     ) -> Series:
     """
     Update the config of the given Series.

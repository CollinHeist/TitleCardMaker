--- conflicted
+++ resolved
@@ -152,13 +152,9 @@
     # Get Connection with this ID
     connection = get_connection(db, interface_id, raise_exc=True)
 
-<<<<<<< HEAD
     # Update enabled status
     connection.enabled = status == 'enable'
     db.commit()
-=======
-    preferences.commit()
->>>>>>> 16b66feb
 
     # Get applicable InterfaceGroup
     group: InterfaceGroup = {

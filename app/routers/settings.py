--- conflicted
+++ resolved
@@ -6,15 +6,9 @@
 from app.models.connection import Connection
 from app.models.preferences import Preferences as PreferencesModel
 from app.schemas.preferences import (
-<<<<<<< HEAD
-    EpisodeDataSourceToggle, ImageSourceToggle, LanguageToggle, Preferences,
-=======
-    EpisodeDataSourceToggle, Preferences, SonarrLibrary, ToggleOption,
->>>>>>> 2610d4f4
+    EpisodeDataSourceToggle, ImageSourceToggle, Preferences, ToggleOption,
     UpdatePreferences
 )
-
-from modules.TMDbInterface2 import TMDbInterface
 
 
 TEXT_LANGUAGE_CODES = {
@@ -128,7 +122,6 @@
     Get the global image source priority.
     """
 
-<<<<<<< HEAD
     # Add all selected Connections
     sources, source_ids = [], []
     for interface_id in preferences.image_source_priority:
@@ -157,14 +150,6 @@
                 'name': connection.name,
                 'selected': False,
             })
-=======
-    sources = []
-    for source in preferences.image_source_priority:
-        sources.append({'name': source, 'value': source, 'selected': True})
-    for source in preferences.valid_image_sources:
-        if source not in preferences.image_source_priority:
-            sources.append({'name': source, 'value': source, 'selected': False})
-
     return sources
 
 
@@ -192,32 +177,4 @@
                 selected=False,
             ))
 
-    return languages
-
-
-@settings_router.get('/logo-language-priority')
-def get_tmdb_logo_language_priority(
-        preferences: PreferencesModel = Depends(get_preferences),
-    ) -> list[ToggleOption]:
-    """
-    Get the global TMDb logo language priority setting.
-    """
-
-    languages = []
-    for code in preferences.tmdb_logo_language_priority:
-        languages.append(ToggleOption(
-            name=TMDbInterface.LANGUAGES[code],
-            value=code,
-            selected=True
-        ))
-    for code, language in sorted(TMDbInterface.LANGUAGES.items(),
-                                 key=lambda kv: kv[1]):
-        if code not in preferences.tmdb_logo_language_priority:
-            languages.append(ToggleOption(
-                name=language,
-                value=code,
-                selected=False,
-            ))
->>>>>>> 2610d4f4
-
-    return sources+    return languages
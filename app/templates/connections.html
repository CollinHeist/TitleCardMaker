<!DOCTYPE html>
<html lang="en">

<head>
  <title>Connections - TitleCardMaker</title>
  {% include "./html_boilerplate.html" %}

  <script type="text/javascript">
    {% include "./js/connections.js" %}
  </script>

  <link rel="stylesheet" type="text/css" href="/templates/css/connections.css"/>

  <template id="interface-dropdown-template">
    <div data-value="interface_id" class="ui selection dropdown">
      <input type="hidden" name="interface_id">
      <i class="dropdown icon"></i>
      <div class="default text"></div>
      <div class="menu"></div>
    </div>
  </template>

  <template id="emby-connection-template">
    <div class="title">
      <i class="dropdown icon"></i>
      New Connection
    </div>
    <div class="content">
      <form class="ui fluid form" form-type="emby">
        <div data-value="enabled" class="ui left aligned checkbox field">
          <input name="enabled" type="checkbox" checked="">
          <label>Enabled</label>
        </div>

        <div class="ui required eight wide field">
          <label>Connection Name</label>
          <input name="name" type="text" placeholder="My Server">
        </div>

        <div class="ui required eight wide field" data-tooltip="Host URL">
          <label>URL</label>
          <input name="url" type="text" placeholder="http://192.168.0.1:8000/">
        </div>

        <div class="ui required eight wide field" data-tooltip="API key to authenticate communication with">
          <label>API Key</label>
          <input name="api_key" type="text" class="private" placeholder="abcdef">
        </div>

        <div class="ui required field" data-tooltip="Username of the user to query watch statuses from">
          <label>Username</label>
          <div data-value="username" class="ui compact selection dropdown">
            <input type="hidden" name="username">
            <i class="dropdown icon"></i>
            <div class="default text"></div>
            <div class="menu"></div>
          </div>
        </div>

        <div data-value="use_ssl" class="ui left aligned checkbox field" data-tooltip="Connect with HTTPS instead of HTTP">
          <input name="use_ssl" type="checkbox">
          <label>Use SSL</label>
        </div>

        <div class="ui eight wide field">
          <label>Filesize Limit</label>
          <input name="filesize_limit" type="text" value="5 Megabytes">
        </div>

        <div class="ui error message"></div>
        <button class="ui primary animated button" type="submit" data-action="save">
          <div class="visible content">Save Changes</div>
          <div class="hidden content">
            <i class="right arrow icon"></i>
          </div>
        </button>
        <button class="ui negative animated button" data-action="delete">
          <div class="visible content">Delete</div>
          <div class="hidden content">
            <i class="trash icon"></i>
          </div>
        </button>
      </form>
    </div>
  </template>

  <template id="plex-connection-template">
    <div class="title">
      <i class="dropdown icon"></i>
      New Connection
    </div>
    <div class="content">
      <form class="ui fluid form" form-type="plex">
        <div data-value="enabled" class="ui left aligned checkbox field">
          <input name="enabled" type="checkbox" checked="">
          <label>Enabled</label>
        </div>

        <div class="ui required eight wide field">
          <label>Connection Name</label>
          <input name="name" type="text" placeholder="Plex Server">
        </div>

        <div class="ui required eight wide field" data-tooltip="Host URL">
          <label>URL</label>
          <input name="url" type="text" placeholder="http://192.168.0.1:32400/">
        </div>

        <div class="ui required eight wide field" data-tooltip="API key to authenticate communication with">
          <label>Token <a href="https://support.plex.tv/articles/204059436-finding-an-authentication-token-x-plex-token/" target="_blank"><i class="external alternate small icon"></i></a></label>
          <input name="api_key" type="text" class="private" placeholder="hunter2">
        </div>

        <div data-value="use_ssl" class="ui left aligned checkbox field" data-tooltip="Connect with HTTPS instead of HTTP">
          <input name="use_ssl" type="checkbox">
          <label>Use SSL</label>
        </div>

        <div data-value="integrate_with_pmm" class="ui left aligned checkbox field" data-tooltip="Whether to reset PMM overlays when applying title cards">
          <input name="integrate_with_pmm" type="checkbox">
          <label>Integrate with Plex Meta Manager</label>
        </div>

        <div class="ui eight wide field">
          <label>Filesize Limit</label>
          <input name="filesize_limit" type="text" value="5 Megabytes">
        </div>

        <div class="ui error message"></div>
        <button class="ui primary animated button" type="submit" data-action="save">
          <div class="visible content">Save Changes</div>
          <div class="hidden content">
            <i class="right arrow icon"></i>
          </div>
        </button>
        <button class="ui negative animated button" data-action="delete">
          <div class="visible content">Delete</div>
          <div class="hidden content">
            <i class="trash icon"></i>
          </div>
        </button>
      </form>
    </div>
  </template>

  <template id="sonarr-connection-template">
    <div class="title">
      <i class="dropdown icon"></i>
      New Connection
    </div>
    <div class="content">
      <form class="ui fluid form" form-type="sonarr">
        <div data-value="enabled" class="ui left aligned checkbox field">
          <input name="enabled" type="checkbox" checked="">
          <label>Enabled</label>
        </div>

        <div class="ui required eight wide field">
          <label>Connection Name</label>
          <input name="name" type="text" placeholder="Sonarr Server">
        </div>

        <div class="ui required eight wide field" data-tooltip="Host URL">
          <label>URL</label>
          <input name="url" type="text" placeholder="http://192.168.0.1:8989/">
        </div>

        <div class="ui required eight wide field" data-tooltip="API key to authenticate communication with">
          <label>API Key</label>
          <input name="api_key" type="text" class="private" placeholder="abcdef">
        </div>

        <div data-value="use_ssl" class="ui left aligned checkbox field" data-tooltip="Connect with HTTPS instead of HTTP">
          <input name="use_ssl" type="checkbox">
          <label>Use SSL</label>
        </div>
        <br>

        <div data-value="downloaded_only" class="ui left aligned checkbox field" data-tooltip="Whether to ignore Episodes that are not downloaded">
          <input name="downloaded_only" type="checkbox">
          <label>Query Downloaded Episodes Only</label>
        </div>

        <div class="ui eight wide field" data-value="libraries">
          <label>Library Paths</label>
          <div class="ui compact floating visible info message">
            <i class="exclamation icon"></i>
            Only required if Syncing from Sonarr - auto-filled libraries are <b>best-guesses</b>, and must be verified.
          </div>
          <div class="ui compact floating visible warning message">
            <i class="exclamation icon"></i>
            Libraries can be added <i>after</i> the Connection is created
          </div>
          <div class="three equal width fields">
            <div class="ui required library field" data-value="media_server">
              <label>Media Server</label>
              <!-- Added asychronously -->
            </div>

            <div class="library field" data-value="library_name">
              <label>Library Name</label> 
              <!-- Added asynchronously -->
            </div>
            
            <div class="library field" data-value="library_path">
              <label>Path</label>
              <!-- Added asynchronously -->
            </div>
          </div>
          <div class="circular ui icon mini button" data-action="add-library">
            <i class="plus square outline icon"></i>
            Add Library
          </div>
          <div class="circular ui icon mini button" data-action="query-libraries" data-tooltip="Attempt to auto-detect Sonarr libraries">
            <i class="search icon"></i>
            Auto-fill Libraries
          </div>
        </div>

        <div class="ui error message"></div>
        <button class="ui primary animated button" type="submit" data-action="save">
          <div class="visible content">Save Changes</div>
          <div class="hidden content">
            <i class="right arrow icon"></i>
          </div>
        </button>
        <button class="ui negative animated button" data-action="delete">
          <div class="visible content">Delete</div>
          <div class="hidden content">
            <i class="trash icon"></i>
          </div>
        </button>
      </form>
    </div>
  </template>
  
  <template id="tmdb-connection-template">
    <div class="title">
      <i class="dropdown icon"></i>
      New Connection
    </div>
    <div class="content">
      <form class="ui fluid form" form-type="plex">
        <div data-value="enabled" class="ui left aligned checkbox field">
          <input name="enabled" type="checkbox" checked="">
          <label>Enabled</label>
        </div>

        <div data-value="name" class="ui required eight wide field">
          <label>Connection Name</label>
          <input name="name" type="text" placeholder="TMDb">
        </div>

        <div data-value="api_key" class="ui required eight wide field">
          <label>API Key <a href="https://developers.themoviedb.org/3/getting-started/introduction" target="_blank"><i class="external alternate small icon"></i></a></label>
          <input name="api_key" type="text" class="private">
        </div>

        <div data-value="minimum_dimensions" class="ui required four wide field">
          <label>Minimum Image Dimensions</label>
          <input name="minimum_dimensions" type="text" placeholder="0x0" value="0x0">
        </div>

        <div data-value="ignore_localized" class="ui left aligned checkbox field">
          <label>Ignore Localized Images</label>
          <input name="ignore_localized" type="checkbox">
        </div>

        <div data-value="logo_language_priority" class="ui required field">
          <label>Logo Language Priority</label>
          <div data-value="logo_language_priority" class="ui compact selection dropdown">
            <input type="hidden" name="logo_language_priority">
            <i class="dropdown icon"></i>
            <div class="default text"></div>
            <div class="menu"></div>
          </div>
        </div>

        <div class="ui error message"></div>
        <button class="ui primary animated button" type="submit" data-action="save">
          <div class="visible content">Save Changes</div>
          <div class="hidden content">
            <i class="right arrow icon"></i>
          </div>
        </button>
        <button class="ui negative animated button" data-action="delete">
          <div class="visible content">Delete</div>
          <div class="hidden content">
            <i class="trash icon"></i>
          </div>
        </button>
      </form>
    </div>
  </template>
</head>

<body onload="initAll();">
  <div class="pusher">
    <!-- Static header and sidebar -->
    <div id="page-header">
      {% include "./header.html" %}
    </div>
    <div id="nav-menu">
      {% include "./settings_sidebar.html" %}
    </div>

    <!-- Actual page content -->
    <div id="main-content" class="article">
      <!-- Page title -->
      <h1 class="ui header">Connections</h1>

      <!-- Authentication -->
      <h2 id="authentication" class="ui dividing header">Authentication</h2>
      <div class="connection-form">
        <!-- Enable button -->
        <div data-value="require_auth" class="ui left aligned checkbox field">
          <label>Require Authentication</label>
          <input type="checkbox">
          <p class="help">Whether to require a username and password to access TCM.</p>
        </div>

        <form id="auth-settings" class="ui fluid form">
          <div class="ui two fields">
            <div class="ui four wide field">
              <label>Username</label>
              <input name="username" type="text">
            </div>

            <div class="ui four wide field">
              <label>Password</label>
              <input name="password" type="password" placeholder="hunter2">
            </div>
          </div>

          <div class=field>
            <button class="ui primary animated button">
              <div class="visible content">Save Changes</div>
              <div class="hidden content">
                <i class="right arrow icon"></i>
              </div>
            </button>
          </div>
        </form>
      </div>

      <!-- Emby Connections -->
<<<<<<< HEAD
      <h2 class="ui dividing header">Emby</h2>
      <button class="ui primary tertiary button" onclick="addConnection('emby');">
        Add Connection
      </button>
      <div id="emby-connections" class="ui styled fluid accordion">
        <!-- Added later -->
      </div>

      <!-- Jellyfin Connections -->
      <h2 class="ui dividing header">Jellyfin</h2>
      <button class="ui primary tertiary button" onclick="addConnection('jellyfin');">
        Add Connection
      </button>
      <div id="jellyfin-connections" class="ui styled fluid accordion">
        <!-- Added later -->
      </div>

      <!-- Plex Connections -->
      <h2 class="ui dividing header">Plex</h2>
      <button class="ui primary tertiary button" onclick="addConnection('plex');">
        Add Connection
      </button>
      <div id="plex-connections" class="ui styled fluid accordion">
        <!-- Added later -->
      </div>

      <!-- Sonarr Connections -->
      <h2 class="ui dividing header">Sonarr</h2>
      <button class="ui primary tertiary button" onclick="addConnection('sonarr');">
        Add Connection
      </button>
      <div id="sonarr-connections" class="ui styled fluid accordion">
        <!-- Added later -->
=======
      <h2 id="emby" class="ui dividing header">Emby Media Server</h2>
      <div id="emby-connection" class="connection-form">
        <!-- Enable button -->
        {% if preferences.use_emby %}
        <div id="enable-emby" class="ui left aligned checked checkbox field">
          <input type="checkbox" checked="">
        {% else %}
        <div id="enable-emby" class="ui left aligned checkbox field">
          <input type="checkbox" >
        {% endif %}
          <label for="enable-emby-checkbox">Enable Emby</label>
        </div>

        <form id="emby-settings" class="ui fluid form">
          <div class="ui disabled required eight wide field">
            <label>URL</label>
            <input name="url" type="text" value="{{preferences.emby_url}}">
            <p class="help">Host URL or IP Address of the server (including the port number).</p>
          </div>

          <div class="ui disabled required eight wide field">
            <label>API Key</label>
            <input name="api_key" type="text" class="private" value="{{preferences.emby_api_key}}">
            <p class="help">API key to authenticate communication.</p>
          </div>

          <div class="ui disabled required field">
            <label>Username</label>
            <div data-value="emby_username" class="ui compact selection dropdown">
              <input type="hidden" name="username">
              <i class="dropdown icon"></i>
              <div class="default text">{{preferences.emby_username}}</div>
              <div class="menu"></div>
            </div>
            <p class="help">Username of the user to query Episode watched statuses from.</p>
          </div>

          <div class="ui left aligned disabled checkbox field">
            <label>Use SSL</label>
            {% if preferences.emby_use_ssl %}
            <input name="use_ssl" type="checkbox" checked="">
            {% else %}
            <input name="use_ssl" type="checkbox">
            {% endif %}
            <p class="help">Connect with HTTPS instead of HTTP.</p>
          </div>

          <div class="ui disabled field">
            <label>Filesize Limit</label>
            <div class="ui fields">
              <div class="two wide field">
                <input name="filesize_limit_number" type="number" min="0" value="{{preferences.emby_filesize_limit_number}}" placeholder="None">
              </div>
              <div class="three wide field">
                <div data-value="emby_filesize_limit_unit" class="ui selection dropdown">
                  <input name="filesize_limit_unit" type="hidden">
                  <i class="dropdown icon"></i>
                  <div class="default text"></div>
                  <div class="menu"></div>
                </div>
              </div>
            </div>
            <p class="help">
              Maximum file size of Title Cards to upload.
              <br>
              Title Cards larger than this will be compressed.
            </p>
          </div>

          <div class="ui error message"></div>
          <div class=field>
            <button id="submit-emby" class="ui primary animated button" type="submit">
              <div class="visible content">Save Changes</div>
              <div class="hidden content">
                <i class="right arrow icon"></i>
              </div>
            </button>
          </div>
        </form>
      </div>

      <!-- Jellyfin Connections -->
      <h2 id="jellyfin" class="ui dividing header">Jellyfin Media Server</h2>
      <div id="jellyfin-connection" class="connection-form">
        <!-- Enable button -->
        {% if preferences.use_jellyfin %}
        <div id="enable-jellyfin" class="ui left aligned checked checkbox field">
          <input id="enable-jellyfin-checkbox" type="checkbox" checked="">
        {% else %}
        <div id="enable-jellyfin" class="ui left aligned checkbox field">
          <input id="enable-jellyfin-checkbox" type="checkbox" >
        {% endif %}
          <label for="enable-jellyfin-checkbox">Enable Jellyfin</label>
        </div>

        <form id="jellyfin-settings" class="ui fluid form">
          <div class="ui disabled required eight wide field">
            <label>URL</label>
            <input name="url" type="text" value="{{preferences.jellyfin_url}}">
            <p class="help">Host URL or IP Address of the server (including the port number).</p>
          </div>

          <div class="ui disabled required eight wide field">
            <label>API Key</label>
            <input name="api_key" type="text" class="private" value="{{preferences.jellyfin_api_key}}">
            <p class="help">API key to authenticate communication.</p>
          </div>

          <div class="ui disabled required field">
            <label>Username</label>
            <div data-value="jellyfin_username" class="ui compact selection dropdown">
              <input type="hidden" name="username">
              <i class="dropdown icon"></i>
              <div class="default text">{{preferences.jellyfin_username}}</div>
              <div class="menu"></div>
            </div>
            <p class="help">Username of the user to query Episode watched statuses from.</p>
          </div>

          <div class="ui left aligned disabled checkbox field">
            <label>Use SSL</label>
            {% if preferences.jellyfin_use_ssl %}
            <input name="use_ssl" type="checkbox" checked="">
            {% else %}
            <input name="use_ssl" type="checkbox">
            {% endif %}
            <p class="help">Connect with HTTPS instead of HTTP.</p>
          </div>

          <div class="ui disabled field">
            <label>Filesize Limit</label>
            <div class="ui fields">
              <div class="two wide field" data-tooltip="Maximum file size of assets to upload to Jellyfin">
                <input name="filesize_limit_number" type="number" min="0" placeholder="None" value="{{preferences.jellyfin_filesize_limit_number}}">
              </div>
              <div class="three wide field">
                <div data-value="jellyfin_filesize_limit_unit" class="ui selection dropdown">
                  <input name="filesize_limit_unit" type="hidden">
                  <i class="dropdown icon"></i>
                  <div class="default text"></div>
                  <div class="menu"></div>
                </div>
              </div>
            </div>
            <p class="help">
              Maximum file size of Title Cards to upload.
              <br>
              Title Cards larger than this will be compressed.
            </p>
          </div>

          <div class="ui error message"></div>
          <div class=field>
            <button id="submit-jellyfin" class="ui primary animated button" type="submit">
              <div class="visible content">Save Changes</div>
              <div class="hidden content">
                <i class="right arrow icon"></i>
              </div>
            </button>
          </div>
        </form>
      </div>

      <!-- Plex Connections -->
      <h2 id="plex" class="ui dividing header">Plex Media Server</h2>
      <div id="plex-connection" class="connection-form">
        <!-- Enable button -->
        <div id="enable-plex" class="ui left aligned checkbox field">
          <label>Enable Plex</label>
          {% if preferences.use_plex %}
          <input type="checkbox" checked="">
          {% else %}
          <input type="checkbox">
          {% endif %}
          
        </div>

        <form id="plex-settings" class="ui fluid form">
          <div class="ui disabled required eight wide field">
            <label>URL</label>
            <input name="url" type="text" value="{{preferences.plex_url}}" placeholder="http://localhost:32400/">
            <p class="help">Host URL or IP Address of the server (including the port number).</p>
          </div>
          
          <div class="ui disabled eight wide field">
            <label>Token <a href="https://support.plex.tv/articles/204059436-finding-an-authentication-token-x-plex-token/" target="_blank"><i class="external alternate small icon"></i></a></label>
            <input name="token" type="text" class="private" value="{{preferences.plex_token}}">
            <p class="help">X-Plex-Token to authenticate communication.</p>
          </div>

          <div class="ui left aligned disabled checked checkbox field">
            <label>Use SSL</label>
            {% if preferences.plex_use_ssl %}
            <input name="use_ssl" type="checkbox" checked="">
            {% else %}             
            <input name="use_ssl" type="checkbox">
            {% endif %}
            <p class="help">Connect with HTTPS instead of HTTP.</p>
          </div>
          <br>

          <div class="ui left aligned disabled checkbox field">
            <label>Integrate with Plex Meta Manager</label>
            {% if preferences.plex_integrate_with_pmm %}
            <input name="integrate_with_pmm" type="checkbox" checked="">
            {% else %}
            <input name="integrate_with_pmm"type="checkbox">
            {% endif %}
            <p class="help">Whether to reset Plex Meta Manager overlays when uploading Title Cards.</p>
          </div>

          <div data-value="plex_filesize_limit" class="ui disabled field">
            <label>Filesize Limit</label>
            <div class="ui fields">
              <div class="two wide field">
                <input name="filesize_limit_number" type="number" min="1" value="{{preferences.plex_filesize_limit_number}}">
              </div>
              <div class="three wide field">
                <div data-value="plex_filesize_limit_unit" class="ui selection dropdown">
                  <input name="filesize_limit_unit" type="hidden">
                  <i class="dropdown icon"></i>
                  <div class="default text"></div>
                  <div class="menu"></div>
                </div>
              </div>
            </div>
            <p class="help">
              Maximum file size of Title Cards to upload.
              <br>
              Title Cards larger than this will be compressed.
              <br>
              Plex rejects all images larger than 10 Megabytes.
            </p>
          </div>
          <!-- Filesize warning -->
          {% if (preferences.plex_filesize_limit or 0) > 10485760 %}
          <div id="plex-filesize-warning" class="ui compact visible warning message">
          {% else %}
          <div id="plex-filesize-warning" class="ui compact warning message">
          {% endif %}
            <i class="exclamation triangle icon"></i>
            <b>Warning</b> Plex will reject images larger than <code>10 MB</code>
          </div>

          <div class="ui error message"></div>
          <button id="submit-plex" class="ui primary animated button" type="submit">
            <div class="visible content">Save Changes</div>
            <div class="hidden content">
              <i class="right arrow icon"></i>
            </div>
          </button>
        </form>
      </div>

      <!-- Sonarr Connections -->
      <h2 id="sonarr" class="ui dividing header">Sonarr</h2>
      <div id="sonarr-connection" class="connection-form">
        <!-- Enable button -->
        <div id="enable-sonarr" class="ui left aligned checkbox field">
          <label>Enable Sonarr</label>
          {% if preferences.use_sonarr %}
          <input type="checkbox" name="enable_sonarr" checked="">
          {% else %}
          <input type="checkbox" name="enable_sonarr">
          {% endif %}
        </div>

        <form id="sonarr-settings" class="ui fluid form">
          <div class="ui disabled required eight wide field">
            <label>URL</label>
            <input type="text" name="url" value="{{preferences.sonarr_url}}" placeholder="http://localhost:8989">
            <p class="help">Host URL or IP Address of the server (including the port number).</p>
          </div>

          <div class="ui disabled required eight wide field">
            <label>API Key <a href="https://github.com/CollinHeist/TitleCardMaker/wiki/Sonarr-Attributes#sonarr-api-key" target="_blank"><i class="external alternate small icon"></i></a></label>
            <input name="api_key" type="text" class="private" value="{{preferences.sonarr_api_key}}">
            <p class="help">API key to authenticate communication.</p>
          </div>

          <div class="ui left aligned checkbox field" >
            <label>Use SSL</label>
            {% if preferences.sonarr_use_ssl %}
            <input name="use_ssl" type="checkbox" checked="">
            {% else %}
            <input name="use_ssl" type="checkbox">
            {% endif %}
            <p class="help">Connect with HTTPS instead of HTTP.</p>
          </div>
          <br>

          <div class="ui left aligned checkbox field">
            <label>Query Downloaded Episodes Only</label>
            {% if preferences.sonarr_downloaded_only %}
            <input type="checkbox" name="downloaded_only" checked="">
            {% else %}
            <input type="checkbox" name="downloaded_only">
            {% endif %}
            <p class="help">Whether to ignore Sonarr Episode data for Episodes that are not downloaded.</p>
          </div>

          <div class="ui disabled field">
            <label>Library Paths</label>
            <p class="help">
              How TCM should interpret Sonarr's paths in order to auto-assign a Library.
              <br>
              Only required if Syncing from Sonarr.
            </p>
            <!-- <div class="ui compact floating visible info message">
              <i class="info circle icon"></i>
              Only required if Syncing from Sonarr
            </div> -->
            <div class="fields">
              <div id="sonarr-libraries-library-names" class="two wide library field">
                <label>Library Name</label> 
                <!-- Added asynchronously -->
              </div>
              <div id="sonarr-libraries-library-paths" class="four wide field">
                <label>Path</label>
                <!-- Added asynchronously -->
              </div>
            </div>
            <div class="circular ui icon mini button" onclick="addSonarrLibrary()">
              <i class="plus square outline icon"></i>
              Add Library
            </div>
            <div class="circular ui icon mini button" onclick="querySonarrLibraries()" data-tooltip="Attempt to auto-detect Sonarr libraries">
              <i class="search icon"></i>
              Auto-fill Libraries
            </div>
          </div>

          <div class="ui error message"></div>
          <div class="ui compact warning message">
            <i class="exclamation triangle icon"></i>
            These Library names and paths are <b>best guesses</b> from your Sonarr root folders.
            Double check their validity before saving.
          </div>
          <button id="submit-sonarr" class="ui primary animated button" type="submit">
            <div class="visible content">Save Changes</div>
            <div class="hidden content">
              <i class="right arrow icon"></i>
            </div>
          </button>
        </form>
>>>>>>> 835aa523
      </div>

      <!-- Tautulli Integration -->
      <h2 id="tautulli" class="ui dividing header">Tautulli</h2>
      <button id="tautulli-agent-button" class="ui labeled icon blue button">
        <i class="bell icon"></i>
        Create Notification Agent
      </button>

      <!-- TMDb Connections -->
      <h2 class="ui dividing header">TheMovieDatabase</h2>
<<<<<<< HEAD
      <button class="ui primary tertiary button" onclick="addConnection('tmdb');">
        Add Connection
      </button>
      <div id="tmdb-connections" class="ui styled fluid accordion">
        <!-- Added later -->
=======
      <div id="tmdb-connection" class="connection-form">
        <!-- Enable button -->
        <div id="enable-tmdb" class="ui left aligned checkbox field">
          {% if preferences.use_tmdb %}
          <input type="checkbox" name="enable_tmdb" checked="">
          {% else %}
          <input type="checkbox" name="enable_tmdb">
          {% endif %}
          <label>Enable TMDb</label>
        </div>

        <form id="tmdb-settings" class="ui fluid form">
          <!-- Input fields -->
          <div class="ui disabled required eight wide field">
            <label>API Key <a href="https://developers.themoviedb.org/3/getting-started/introduction" target="_blank"><i class="external alternate small icon"></i></a></label>
            <input name="api_key"type="text" class="private" placeholder="{{preferences.tmdb_api_key}}" value="{{preferences.tmdb_api_key}}">
            <p class="help">Key to submit API requests to TMDb.</p>
          </div>

          <div class="two fields">
            <div class="two wide field">
              <label>Minimum Width</label>
              <input name="minimum_width" type="number" value="{{preferences.tmdb_minimum_width}}">
            </div>
            <div class="two wide field">
              <label>Minimum Height</label>
              <input name="minimum_height" type="number" value="{{preferences.tmdb_minimum_height}}">
            </div>
          </div>
          <p class="help">
            Minimum image resolution for source images from TMDb (in pixels).
          </p>

          <div class="ui left aligned checkbox field">
            <label>Ignore Localized Images</label>
            {% if preferences.tmdb_skip_localized %}
            <input name="skip_localized" type="checkbox" checked="">
            {% else %}
            <input name="skip_localized" type="checkbox" >
            {% endif %}
            <p class="help">
              Whether to ignore images with assigned Languages (i.e. images with text).
              <br>
              Can be overwritten per-Series.
            </p>
          </div>

          <br>
          <div class="ui left aligned checkbox field">
            <label>Download Logos</label>
            {% if preferences.tmdb_download_logos %}
            <input name="download_logos" type="checkbox" checked="">
            {% else %}
            <input name="download_logos" type="checkbox">
            {% endif %}
            <p class="help">Whether to download logos automatically.</p>
          </div>

          <div class="field">
            <label>Logo Language Priority</label>
            <div data-value="tmdb_logo_language_priority" class="ui compact multiple selection dropdown">
              <input name="logo_language_priority" type="hidden">
              <i class="dropdown icon"></i>
              <div class="default text"></div>
              <div class="menu"><!-- Added asynchronousely --></div>
            </div>
            <p class="help">Order of languages to search for logos in.</p>
          </div>

          <div class="ui error message"></div>
          <button id="submit-tmdb" class="ui primary animated button" type="submit">
            <div class="visible content">Save Changes</div>
            <div class="hidden content">
              <i class="right arrow icon"></i>
            </div>
          </button>
        </form>
>>>>>>> 835aa523
      </div>
    </div>

    <div id="tautulli-agent-modal" class="ui small modal">
      <i class="close icon"></i>
      <div class="header">Tautulli Notification Agent</div>
      <div class="content">
        <div class="ui compact floating visible info message">
          <!-- <i class="info circle icon"></i>
          <b>Info</b> -->
          <ul class="list">
            <li>A Tautulli Notification Agent can be used to immediately update Title Cards for newly added or recently watched Episodes.</li>
            <li>This bypasses the Scheduler, and is <i>highly</i> recommended for Plex users.</li>
          </ul>
        </div>
        <form id="tautulli-agent-form" class="ui form">
          <div class="ui field">
            <label>Tautulli URL</label>
            <input name="tautulli_url" placeholder="http://localhost:8181/">
          </div>
          
          <div class="ui field">
            <label>Tautulli API Key</label>
            <input name="tautulli_api_key" type="password" placeholder="abcdef">
          </div>

          <div class="ui left aligned checkbox field">
            <input name="tautulli_use_ssl" type="checkbox" checked="">
            <label>Use SSL</label>
          </div>

          <div class="ui field">
            <label>Notification Agent Name</label>
            <input name="tautulli_agent_name" value="Update TitleCardMaker" placeholder="Update TitleCardMaker">
          </div>
          <div class="ui info message"></div>
        </form>
      </div>
      <div class="actions">
        <button form="tautulli-agent-form" class="ui right labeled icon blue button">
          Create Agent
          <i class="checkmark icon"></i>
        </button>
      </div>
    </div>
  </div>
</body>

</html><|MERGE_RESOLUTION|>--- conflicted
+++ resolved
@@ -37,17 +37,19 @@
           <input name="name" type="text" placeholder="My Server">
         </div>
 
-        <div class="ui required eight wide field" data-tooltip="Host URL">
+        <div class="ui required eight wide field">
           <label>URL</label>
           <input name="url" type="text" placeholder="http://192.168.0.1:8000/">
-        </div>
-
-        <div class="ui required eight wide field" data-tooltip="API key to authenticate communication with">
+          <p class="help">Host URL or IP Address of the server (including the port number).</p>
+        </div>
+
+        <div class="ui required eight wide field">
           <label>API Key</label>
-          <input name="api_key" type="text" class="private" placeholder="abcdef">
-        </div>
-
-        <div class="ui required field" data-tooltip="Username of the user to query watch statuses from">
+          <input name="api_key" type="text" class="private">
+          <p class="help">API key to authenticate communication.</p>
+        </div>
+
+        <div class="ui required field">
           <label>Username</label>
           <div data-value="username" class="ui compact selection dropdown">
             <input type="hidden" name="username">
@@ -55,16 +57,23 @@
             <div class="default text"></div>
             <div class="menu"></div>
           </div>
-        </div>
-
-        <div data-value="use_ssl" class="ui left aligned checkbox field" data-tooltip="Connect with HTTPS instead of HTTP">
+          <p class="help">Username of the user to query Episode watched statuses from.</p>
+        </div>
+
+        <div data-value="use_ssl" class="ui left aligned checkbox field">
+          <label>Use SSL</label>
           <input name="use_ssl" type="checkbox">
-          <label>Use SSL</label>
+          <p class="help">Connect with HTTPS instead of HTTP.</p>
         </div>
 
         <div class="ui eight wide field">
           <label>Filesize Limit</label>
           <input name="filesize_limit" type="text" value="5 Megabytes">
+          <p class="help">
+            Maximum file size of Title Cards to upload.
+            <br>
+            Title Cards larger than this will be compressed.
+          </p>
         </div>
 
         <div class="ui error message"></div>
@@ -101,29 +110,40 @@
           <input name="name" type="text" placeholder="Plex Server">
         </div>
 
-        <div class="ui required eight wide field" data-tooltip="Host URL">
+        <div class="ui required eight wide field">
           <label>URL</label>
           <input name="url" type="text" placeholder="http://192.168.0.1:32400/">
-        </div>
-
-        <div class="ui required eight wide field" data-tooltip="API key to authenticate communication with">
+          <p class="help">Host URL or IP Address of the server (including the port number).</p>
+        </div>
+
+        <div class="ui required eight wide field">
           <label>Token <a href="https://support.plex.tv/articles/204059436-finding-an-authentication-token-x-plex-token/" target="_blank"><i class="external alternate small icon"></i></a></label>
-          <input name="api_key" type="text" class="private" placeholder="hunter2">
-        </div>
-
-        <div data-value="use_ssl" class="ui left aligned checkbox field" data-tooltip="Connect with HTTPS instead of HTTP">
+          <input name="api_key" type="text" class="private" placeholder="Token">
+          <p class="help">X-Plex-Token to authenticate communication.</p>
+        </div>
+
+        <div data-value="use_ssl" class="ui left aligned checkbox field"">
+          <label>Use SSL</label>
           <input name="use_ssl" type="checkbox">
-          <label>Use SSL</label>
-        </div>
-
-        <div data-value="integrate_with_pmm" class="ui left aligned checkbox field" data-tooltip="Whether to reset PMM overlays when applying title cards">
+          <p class="help">Connect with HTTPS instead of HTTP.</p>
+        </div>
+
+        <div data-value="integrate_with_pmm" class="ui left aligned checkbox field">
+          <label>Integrate with Plex Meta Manager</label>
           <input name="integrate_with_pmm" type="checkbox">
-          <label>Integrate with Plex Meta Manager</label>
+          <p class="help">Whether to reset Plex Meta Manager overlays when uploading Title Cards.</p>
         </div>
 
         <div class="ui eight wide field">
           <label>Filesize Limit</label>
           <input name="filesize_limit" type="text" value="5 Megabytes">
+          <p class="help">
+            Maximum file size of Title Cards to upload.
+            <br>
+            Title Cards larger than this will be compressed.
+            <br>
+            Plex rejects all images larger than 10 Megabytes.
+          </p>
         </div>
 
         <div class="ui error message"></div>
@@ -160,19 +180,22 @@
           <input name="name" type="text" placeholder="Sonarr Server">
         </div>
 
-        <div class="ui required eight wide field" data-tooltip="Host URL">
+        <div class="ui required eight wide field">
           <label>URL</label>
           <input name="url" type="text" placeholder="http://192.168.0.1:8989/">
-        </div>
-
-        <div class="ui required eight wide field" data-tooltip="API key to authenticate communication with">
+          <p class="help">Host URL or IP Address of the server (including the port number).</p>
+        </div>
+
+        <div class="ui required eight wide field">
           <label>API Key</label>
-          <input name="api_key" type="text" class="private" placeholder="abcdef">
-        </div>
-
-        <div data-value="use_ssl" class="ui left aligned checkbox field" data-tooltip="Connect with HTTPS instead of HTTP">
+          <input name="api_key" type="text" class="private" placeholder="API Key">
+          <p class="help">API key to authenticate communication.</p>
+        </div>
+
+        <div data-value="use_ssl" class="ui left aligned checkbox field">
+          <label>Use SSL</label>
           <input name="use_ssl" type="checkbox">
-          <label>Use SSL</label>
+          <p class="help">Connect with HTTPS instead of HTTP.</p>
         </div>
         <br>
 
@@ -183,10 +206,11 @@
 
         <div class="ui eight wide field" data-value="libraries">
           <label>Library Paths</label>
-          <div class="ui compact floating visible info message">
-            <i class="exclamation icon"></i>
-            Only required if Syncing from Sonarr - auto-filled libraries are <b>best-guesses</b>, and must be verified.
-          </div>
+          <p class="help">
+            How to interpret Sonarr's paths when auto-assigning Libraries.
+            <br>
+            Only required if Syncing from Sonarr.
+          </p>
           <div class="ui compact floating visible warning message">
             <i class="exclamation icon"></i>
             Libraries can be added <i>after</i> the Connection is created
@@ -254,16 +278,25 @@
         <div data-value="api_key" class="ui required eight wide field">
           <label>API Key <a href="https://developers.themoviedb.org/3/getting-started/introduction" target="_blank"><i class="external alternate small icon"></i></a></label>
           <input name="api_key" type="text" class="private">
+          <p class="help">Key to submit API requests to TMDb.</p>
         </div>
 
         <div data-value="minimum_dimensions" class="ui required four wide field">
           <label>Minimum Image Dimensions</label>
           <input name="minimum_dimensions" type="text" placeholder="0x0" value="0x0">
+          <p class="help">
+            Minimum image resolution for source images from TMDb (in pixels) - enter as <b>width</b>x<b>height</b>.
+          </p>
         </div>
 
         <div data-value="ignore_localized" class="ui left aligned checkbox field">
           <label>Ignore Localized Images</label>
           <input name="ignore_localized" type="checkbox">
+          <p class="help">
+            Whether to ignore images with assigned Languages (i.e. images with text).
+            <br>
+            Can be overwritten per-Series.
+          </p>
         </div>
 
         <div data-value="logo_language_priority" class="ui required field">
@@ -274,6 +307,7 @@
             <div class="default text"></div>
             <div class="menu"></div>
           </div>
+          <p class="help">Order of languages to search for logos in.</p>
         </div>
 
         <div class="ui error message"></div>
@@ -344,7 +378,6 @@
       </div>
 
       <!-- Emby Connections -->
-<<<<<<< HEAD
       <h2 class="ui dividing header">Emby</h2>
       <button class="ui primary tertiary button" onclick="addConnection('emby');">
         Add Connection
@@ -378,353 +411,6 @@
       </button>
       <div id="sonarr-connections" class="ui styled fluid accordion">
         <!-- Added later -->
-=======
-      <h2 id="emby" class="ui dividing header">Emby Media Server</h2>
-      <div id="emby-connection" class="connection-form">
-        <!-- Enable button -->
-        {% if preferences.use_emby %}
-        <div id="enable-emby" class="ui left aligned checked checkbox field">
-          <input type="checkbox" checked="">
-        {% else %}
-        <div id="enable-emby" class="ui left aligned checkbox field">
-          <input type="checkbox" >
-        {% endif %}
-          <label for="enable-emby-checkbox">Enable Emby</label>
-        </div>
-
-        <form id="emby-settings" class="ui fluid form">
-          <div class="ui disabled required eight wide field">
-            <label>URL</label>
-            <input name="url" type="text" value="{{preferences.emby_url}}">
-            <p class="help">Host URL or IP Address of the server (including the port number).</p>
-          </div>
-
-          <div class="ui disabled required eight wide field">
-            <label>API Key</label>
-            <input name="api_key" type="text" class="private" value="{{preferences.emby_api_key}}">
-            <p class="help">API key to authenticate communication.</p>
-          </div>
-
-          <div class="ui disabled required field">
-            <label>Username</label>
-            <div data-value="emby_username" class="ui compact selection dropdown">
-              <input type="hidden" name="username">
-              <i class="dropdown icon"></i>
-              <div class="default text">{{preferences.emby_username}}</div>
-              <div class="menu"></div>
-            </div>
-            <p class="help">Username of the user to query Episode watched statuses from.</p>
-          </div>
-
-          <div class="ui left aligned disabled checkbox field">
-            <label>Use SSL</label>
-            {% if preferences.emby_use_ssl %}
-            <input name="use_ssl" type="checkbox" checked="">
-            {% else %}
-            <input name="use_ssl" type="checkbox">
-            {% endif %}
-            <p class="help">Connect with HTTPS instead of HTTP.</p>
-          </div>
-
-          <div class="ui disabled field">
-            <label>Filesize Limit</label>
-            <div class="ui fields">
-              <div class="two wide field">
-                <input name="filesize_limit_number" type="number" min="0" value="{{preferences.emby_filesize_limit_number}}" placeholder="None">
-              </div>
-              <div class="three wide field">
-                <div data-value="emby_filesize_limit_unit" class="ui selection dropdown">
-                  <input name="filesize_limit_unit" type="hidden">
-                  <i class="dropdown icon"></i>
-                  <div class="default text"></div>
-                  <div class="menu"></div>
-                </div>
-              </div>
-            </div>
-            <p class="help">
-              Maximum file size of Title Cards to upload.
-              <br>
-              Title Cards larger than this will be compressed.
-            </p>
-          </div>
-
-          <div class="ui error message"></div>
-          <div class=field>
-            <button id="submit-emby" class="ui primary animated button" type="submit">
-              <div class="visible content">Save Changes</div>
-              <div class="hidden content">
-                <i class="right arrow icon"></i>
-              </div>
-            </button>
-          </div>
-        </form>
-      </div>
-
-      <!-- Jellyfin Connections -->
-      <h2 id="jellyfin" class="ui dividing header">Jellyfin Media Server</h2>
-      <div id="jellyfin-connection" class="connection-form">
-        <!-- Enable button -->
-        {% if preferences.use_jellyfin %}
-        <div id="enable-jellyfin" class="ui left aligned checked checkbox field">
-          <input id="enable-jellyfin-checkbox" type="checkbox" checked="">
-        {% else %}
-        <div id="enable-jellyfin" class="ui left aligned checkbox field">
-          <input id="enable-jellyfin-checkbox" type="checkbox" >
-        {% endif %}
-          <label for="enable-jellyfin-checkbox">Enable Jellyfin</label>
-        </div>
-
-        <form id="jellyfin-settings" class="ui fluid form">
-          <div class="ui disabled required eight wide field">
-            <label>URL</label>
-            <input name="url" type="text" value="{{preferences.jellyfin_url}}">
-            <p class="help">Host URL or IP Address of the server (including the port number).</p>
-          </div>
-
-          <div class="ui disabled required eight wide field">
-            <label>API Key</label>
-            <input name="api_key" type="text" class="private" value="{{preferences.jellyfin_api_key}}">
-            <p class="help">API key to authenticate communication.</p>
-          </div>
-
-          <div class="ui disabled required field">
-            <label>Username</label>
-            <div data-value="jellyfin_username" class="ui compact selection dropdown">
-              <input type="hidden" name="username">
-              <i class="dropdown icon"></i>
-              <div class="default text">{{preferences.jellyfin_username}}</div>
-              <div class="menu"></div>
-            </div>
-            <p class="help">Username of the user to query Episode watched statuses from.</p>
-          </div>
-
-          <div class="ui left aligned disabled checkbox field">
-            <label>Use SSL</label>
-            {% if preferences.jellyfin_use_ssl %}
-            <input name="use_ssl" type="checkbox" checked="">
-            {% else %}
-            <input name="use_ssl" type="checkbox">
-            {% endif %}
-            <p class="help">Connect with HTTPS instead of HTTP.</p>
-          </div>
-
-          <div class="ui disabled field">
-            <label>Filesize Limit</label>
-            <div class="ui fields">
-              <div class="two wide field" data-tooltip="Maximum file size of assets to upload to Jellyfin">
-                <input name="filesize_limit_number" type="number" min="0" placeholder="None" value="{{preferences.jellyfin_filesize_limit_number}}">
-              </div>
-              <div class="three wide field">
-                <div data-value="jellyfin_filesize_limit_unit" class="ui selection dropdown">
-                  <input name="filesize_limit_unit" type="hidden">
-                  <i class="dropdown icon"></i>
-                  <div class="default text"></div>
-                  <div class="menu"></div>
-                </div>
-              </div>
-            </div>
-            <p class="help">
-              Maximum file size of Title Cards to upload.
-              <br>
-              Title Cards larger than this will be compressed.
-            </p>
-          </div>
-
-          <div class="ui error message"></div>
-          <div class=field>
-            <button id="submit-jellyfin" class="ui primary animated button" type="submit">
-              <div class="visible content">Save Changes</div>
-              <div class="hidden content">
-                <i class="right arrow icon"></i>
-              </div>
-            </button>
-          </div>
-        </form>
-      </div>
-
-      <!-- Plex Connections -->
-      <h2 id="plex" class="ui dividing header">Plex Media Server</h2>
-      <div id="plex-connection" class="connection-form">
-        <!-- Enable button -->
-        <div id="enable-plex" class="ui left aligned checkbox field">
-          <label>Enable Plex</label>
-          {% if preferences.use_plex %}
-          <input type="checkbox" checked="">
-          {% else %}
-          <input type="checkbox">
-          {% endif %}
-          
-        </div>
-
-        <form id="plex-settings" class="ui fluid form">
-          <div class="ui disabled required eight wide field">
-            <label>URL</label>
-            <input name="url" type="text" value="{{preferences.plex_url}}" placeholder="http://localhost:32400/">
-            <p class="help">Host URL or IP Address of the server (including the port number).</p>
-          </div>
-          
-          <div class="ui disabled eight wide field">
-            <label>Token <a href="https://support.plex.tv/articles/204059436-finding-an-authentication-token-x-plex-token/" target="_blank"><i class="external alternate small icon"></i></a></label>
-            <input name="token" type="text" class="private" value="{{preferences.plex_token}}">
-            <p class="help">X-Plex-Token to authenticate communication.</p>
-          </div>
-
-          <div class="ui left aligned disabled checked checkbox field">
-            <label>Use SSL</label>
-            {% if preferences.plex_use_ssl %}
-            <input name="use_ssl" type="checkbox" checked="">
-            {% else %}             
-            <input name="use_ssl" type="checkbox">
-            {% endif %}
-            <p class="help">Connect with HTTPS instead of HTTP.</p>
-          </div>
-          <br>
-
-          <div class="ui left aligned disabled checkbox field">
-            <label>Integrate with Plex Meta Manager</label>
-            {% if preferences.plex_integrate_with_pmm %}
-            <input name="integrate_with_pmm" type="checkbox" checked="">
-            {% else %}
-            <input name="integrate_with_pmm"type="checkbox">
-            {% endif %}
-            <p class="help">Whether to reset Plex Meta Manager overlays when uploading Title Cards.</p>
-          </div>
-
-          <div data-value="plex_filesize_limit" class="ui disabled field">
-            <label>Filesize Limit</label>
-            <div class="ui fields">
-              <div class="two wide field">
-                <input name="filesize_limit_number" type="number" min="1" value="{{preferences.plex_filesize_limit_number}}">
-              </div>
-              <div class="three wide field">
-                <div data-value="plex_filesize_limit_unit" class="ui selection dropdown">
-                  <input name="filesize_limit_unit" type="hidden">
-                  <i class="dropdown icon"></i>
-                  <div class="default text"></div>
-                  <div class="menu"></div>
-                </div>
-              </div>
-            </div>
-            <p class="help">
-              Maximum file size of Title Cards to upload.
-              <br>
-              Title Cards larger than this will be compressed.
-              <br>
-              Plex rejects all images larger than 10 Megabytes.
-            </p>
-          </div>
-          <!-- Filesize warning -->
-          {% if (preferences.plex_filesize_limit or 0) > 10485760 %}
-          <div id="plex-filesize-warning" class="ui compact visible warning message">
-          {% else %}
-          <div id="plex-filesize-warning" class="ui compact warning message">
-          {% endif %}
-            <i class="exclamation triangle icon"></i>
-            <b>Warning</b> Plex will reject images larger than <code>10 MB</code>
-          </div>
-
-          <div class="ui error message"></div>
-          <button id="submit-plex" class="ui primary animated button" type="submit">
-            <div class="visible content">Save Changes</div>
-            <div class="hidden content">
-              <i class="right arrow icon"></i>
-            </div>
-          </button>
-        </form>
-      </div>
-
-      <!-- Sonarr Connections -->
-      <h2 id="sonarr" class="ui dividing header">Sonarr</h2>
-      <div id="sonarr-connection" class="connection-form">
-        <!-- Enable button -->
-        <div id="enable-sonarr" class="ui left aligned checkbox field">
-          <label>Enable Sonarr</label>
-          {% if preferences.use_sonarr %}
-          <input type="checkbox" name="enable_sonarr" checked="">
-          {% else %}
-          <input type="checkbox" name="enable_sonarr">
-          {% endif %}
-        </div>
-
-        <form id="sonarr-settings" class="ui fluid form">
-          <div class="ui disabled required eight wide field">
-            <label>URL</label>
-            <input type="text" name="url" value="{{preferences.sonarr_url}}" placeholder="http://localhost:8989">
-            <p class="help">Host URL or IP Address of the server (including the port number).</p>
-          </div>
-
-          <div class="ui disabled required eight wide field">
-            <label>API Key <a href="https://github.com/CollinHeist/TitleCardMaker/wiki/Sonarr-Attributes#sonarr-api-key" target="_blank"><i class="external alternate small icon"></i></a></label>
-            <input name="api_key" type="text" class="private" value="{{preferences.sonarr_api_key}}">
-            <p class="help">API key to authenticate communication.</p>
-          </div>
-
-          <div class="ui left aligned checkbox field" >
-            <label>Use SSL</label>
-            {% if preferences.sonarr_use_ssl %}
-            <input name="use_ssl" type="checkbox" checked="">
-            {% else %}
-            <input name="use_ssl" type="checkbox">
-            {% endif %}
-            <p class="help">Connect with HTTPS instead of HTTP.</p>
-          </div>
-          <br>
-
-          <div class="ui left aligned checkbox field">
-            <label>Query Downloaded Episodes Only</label>
-            {% if preferences.sonarr_downloaded_only %}
-            <input type="checkbox" name="downloaded_only" checked="">
-            {% else %}
-            <input type="checkbox" name="downloaded_only">
-            {% endif %}
-            <p class="help">Whether to ignore Sonarr Episode data for Episodes that are not downloaded.</p>
-          </div>
-
-          <div class="ui disabled field">
-            <label>Library Paths</label>
-            <p class="help">
-              How TCM should interpret Sonarr's paths in order to auto-assign a Library.
-              <br>
-              Only required if Syncing from Sonarr.
-            </p>
-            <!-- <div class="ui compact floating visible info message">
-              <i class="info circle icon"></i>
-              Only required if Syncing from Sonarr
-            </div> -->
-            <div class="fields">
-              <div id="sonarr-libraries-library-names" class="two wide library field">
-                <label>Library Name</label> 
-                <!-- Added asynchronously -->
-              </div>
-              <div id="sonarr-libraries-library-paths" class="four wide field">
-                <label>Path</label>
-                <!-- Added asynchronously -->
-              </div>
-            </div>
-            <div class="circular ui icon mini button" onclick="addSonarrLibrary()">
-              <i class="plus square outline icon"></i>
-              Add Library
-            </div>
-            <div class="circular ui icon mini button" onclick="querySonarrLibraries()" data-tooltip="Attempt to auto-detect Sonarr libraries">
-              <i class="search icon"></i>
-              Auto-fill Libraries
-            </div>
-          </div>
-
-          <div class="ui error message"></div>
-          <div class="ui compact warning message">
-            <i class="exclamation triangle icon"></i>
-            These Library names and paths are <b>best guesses</b> from your Sonarr root folders.
-            Double check their validity before saving.
-          </div>
-          <button id="submit-sonarr" class="ui primary animated button" type="submit">
-            <div class="visible content">Save Changes</div>
-            <div class="hidden content">
-              <i class="right arrow icon"></i>
-            </div>
-          </button>
-        </form>
->>>>>>> 835aa523
       </div>
 
       <!-- Tautulli Integration -->
@@ -736,91 +422,11 @@
 
       <!-- TMDb Connections -->
       <h2 class="ui dividing header">TheMovieDatabase</h2>
-<<<<<<< HEAD
       <button class="ui primary tertiary button" onclick="addConnection('tmdb');">
         Add Connection
       </button>
       <div id="tmdb-connections" class="ui styled fluid accordion">
         <!-- Added later -->
-=======
-      <div id="tmdb-connection" class="connection-form">
-        <!-- Enable button -->
-        <div id="enable-tmdb" class="ui left aligned checkbox field">
-          {% if preferences.use_tmdb %}
-          <input type="checkbox" name="enable_tmdb" checked="">
-          {% else %}
-          <input type="checkbox" name="enable_tmdb">
-          {% endif %}
-          <label>Enable TMDb</label>
-        </div>
-
-        <form id="tmdb-settings" class="ui fluid form">
-          <!-- Input fields -->
-          <div class="ui disabled required eight wide field">
-            <label>API Key <a href="https://developers.themoviedb.org/3/getting-started/introduction" target="_blank"><i class="external alternate small icon"></i></a></label>
-            <input name="api_key"type="text" class="private" placeholder="{{preferences.tmdb_api_key}}" value="{{preferences.tmdb_api_key}}">
-            <p class="help">Key to submit API requests to TMDb.</p>
-          </div>
-
-          <div class="two fields">
-            <div class="two wide field">
-              <label>Minimum Width</label>
-              <input name="minimum_width" type="number" value="{{preferences.tmdb_minimum_width}}">
-            </div>
-            <div class="two wide field">
-              <label>Minimum Height</label>
-              <input name="minimum_height" type="number" value="{{preferences.tmdb_minimum_height}}">
-            </div>
-          </div>
-          <p class="help">
-            Minimum image resolution for source images from TMDb (in pixels).
-          </p>
-
-          <div class="ui left aligned checkbox field">
-            <label>Ignore Localized Images</label>
-            {% if preferences.tmdb_skip_localized %}
-            <input name="skip_localized" type="checkbox" checked="">
-            {% else %}
-            <input name="skip_localized" type="checkbox" >
-            {% endif %}
-            <p class="help">
-              Whether to ignore images with assigned Languages (i.e. images with text).
-              <br>
-              Can be overwritten per-Series.
-            </p>
-          </div>
-
-          <br>
-          <div class="ui left aligned checkbox field">
-            <label>Download Logos</label>
-            {% if preferences.tmdb_download_logos %}
-            <input name="download_logos" type="checkbox" checked="">
-            {% else %}
-            <input name="download_logos" type="checkbox">
-            {% endif %}
-            <p class="help">Whether to download logos automatically.</p>
-          </div>
-
-          <div class="field">
-            <label>Logo Language Priority</label>
-            <div data-value="tmdb_logo_language_priority" class="ui compact multiple selection dropdown">
-              <input name="logo_language_priority" type="hidden">
-              <i class="dropdown icon"></i>
-              <div class="default text"></div>
-              <div class="menu"><!-- Added asynchronousely --></div>
-            </div>
-            <p class="help">Order of languages to search for logos in.</p>
-          </div>
-
-          <div class="ui error message"></div>
-          <button id="submit-tmdb" class="ui primary animated button" type="submit">
-            <div class="visible content">Save Changes</div>
-            <div class="hidden content">
-              <i class="right arrow icon"></i>
-            </div>
-          </button>
-        </form>
->>>>>>> 835aa523
       </div>
     </div>
 

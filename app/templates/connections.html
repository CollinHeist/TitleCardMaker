--- conflicted
+++ resolved
@@ -281,7 +281,6 @@
       </div>
 
       <!-- Emby Connections -->
-<<<<<<< HEAD
       <h2 class="ui dividing header">Emby</h2>
       <button class="ui primary tertiary button" onclick="addConnection('emby');">
         Add Connection
@@ -315,318 +314,6 @@
       </button>
       <div id="sonarr-connections" class="ui styled fluid accordion">
         <!-- Added later -->
-=======
-      <h2 id="emby" class="ui dividing header">Emby Media Server</h2>
-      <div id="emby-connection" class="connection-form">
-        <!-- Enable button -->
-        {% if preferences.use_emby %}
-        <div id="enable-emby" class="ui left aligned checked checkbox field">
-          <input type="checkbox" checked="">
-        {% else %}
-        <div id="enable-emby" class="ui left aligned checkbox field">
-          <input type="checkbox" >
-        {% endif %}
-          <label for="enable-emby-checkbox">Enable Emby</label>
-        </div>
-
-        <form id="emby-settings" class="ui fluid form">
-          <div class="ui disabled required eight wide field" data-tooltip="Host URL to communicate with Emby">
-            <label>URL</label>
-            <input name="url" type="text" value="{{preferences.emby_url}}">
-          </div>
-
-          <div class="ui disabled required eight wide field" data-tooltip="API key to authenticate communication with Emby">
-            <label>API Key</label>
-            <input name="api_key" type="text" class="private" value="{{preferences.emby_api_key}}">
-          </div>
-
-          <div class="ui disabled required field" data-tooltip="Username of the Emby user to query watch statuses from">
-            <label>Username</label>
-            <div data-value="emby_username" class="ui compact selection dropdown">
-              <input type="hidden" name="username">
-              <i class="dropdown icon"></i>
-              <div class="default text">{{preferences.emby_username}}</div>
-              <div class="menu"></div>
-            </div>
-          </div>
-
-          <div class="ui left aligned disabled checkbox field" data-tooltip="Connect with HTTPS instead of HTTP">
-            {% if preferences.emby_use_ssl %}
-            <input name="use_ssl" type="checkbox" checked="">
-            {% else %}
-            <input name="use_ssl" type="checkbox">
-            {% endif %}
-            <label for="emby-use-ssl-checkbox">Use SSL</label>
-          </div>
-
-          <div class="ui disabled field">
-            <label>Filesize Limit</label>
-            <div class="ui fields">
-              <div class="two wide field" data-tooltip="Maximum file size of assets to upload to Emby">
-                <input name="filesize_limit_number" type="number" min="0" value="{{preferences.emby_filesize_limit_number}}">
-              </div>
-              <div class="three wide field">
-                <div data-value="emby_filesize_limit_unit" class="ui selection dropdown">
-                  <input name="filesize_limit_unit" type="hidden">
-                  <i class="dropdown icon"></i>
-                  <div class="default text"></div>
-                  <div class="menu"></div>
-                </div>
-              </div>
-            </div>
-          </div>
-
-          <div class="ui error message"></div>
-          <div class=field>
-            <button id="submit-emby" class="ui primary animated button" type="submit">
-              <div class="visible content">Save Changes</div>
-              <div class="hidden content">
-                <i class="right arrow icon"></i>
-              </div>
-            </button>
-          </div>
-        </form>
-      </div>
-
-      <!-- Jellyfin Connections -->
-      <h2 id="jellyfin" class="ui dividing header">Jellyfin Media Server</h2>
-      <div id="jellyfin-connection" class="connection-form">
-        <!-- Enable button -->
-        {% if preferences.use_jellyfin %}
-        <div id="enable-jellyfin" class="ui left aligned checked checkbox field">
-          <input id="enable-jellyfin-checkbox" type="checkbox" checked="">
-        {% else %}
-        <div id="enable-jellyfin" class="ui left aligned checkbox field">
-          <input id="enable-jellyfin-checkbox" type="checkbox" >
-        {% endif %}
-          <label for="enable-jellyfin-checkbox">Enable Jellyfin</label>
-        </div>
-
-        <form id="jellyfin-settings" class="ui fluid form">
-          <div class="ui disabled required eight wide field" data-tooltip="Host URL to communicate with Jellyfin">
-            <label>URL</label>
-            <input name="url" type="text" value="{{preferences.jellyfin_url}}">
-          </div>
-
-          <div class="ui disabled required eight wide field" data-tooltip="API key to authenticate communication with Jellyfin">
-            <label>API Key</label>
-            <input name="api_key" type="text" class="private" value="{{preferences.jellyfin_api_key}}">
-          </div>
-
-          <div class="ui disabled required field" data-tooltip="Username of the Jellyfin user to query watch statuses from">
-            <label>Username</label>
-            <div data-value="jellyfin_username" class="ui compact selection dropdown">
-              <input type="hidden" name="username">
-              <i class="dropdown icon"></i>
-              <div class="default text">{{preferences.jellyfin_username}}</div>
-              <div class="menu"></div>
-            </div>
-          </div>
-
-          <div class="ui left aligned disabled checkbox field" data-tooltip="Connect with HTTPS instead of HTTP">
-            {% if preferences.jellyfin_use_ssl %}
-            <input name="use_ssl" type="checkbox" checked="">
-            {% else %}
-            <input name="use_ssl" type="checkbox">
-            {% endif %}
-            <label for="emby-use-ssl-checkbox">Use SSL</label>
-          </div>
-
-          <div class="ui disabled field">
-            <label>Filesize Limit</label>
-            <div class="ui fields">
-              <div class="two wide field" data-tooltip="Maximum file size of assets to upload to Jellyfin">
-                <input name="filesize_limit_number" type="number" min="0" placeholder="{{preferences.jellyfin_filesize_limit_number}}" value="{{preferences.jellyfin_filesize_limit_number}}">
-              </div>
-              <div class="three wide field">
-                <div data-value="jellyfin_filesize_limit_unit" class="ui selection dropdown">
-                  <input name="filesize_limit_unit" type="hidden">
-                  <i class="dropdown icon"></i>
-                  <div class="default text"></div>
-                  <div class="menu"></div>
-                </div>
-              </div>
-            </div>
-          </div>
-
-          <div class="ui error message"></div>
-          <div class=field>
-            <button id="submit-jellyfin" class="ui primary animated button" type="submit">
-              <div class="visible content">Save Changes</div>
-              <div class="hidden content">
-                <i class="right arrow icon"></i>
-              </div>
-            </button>
-          </div>
-        </form>
-      </div>
-
-      <!-- Plex Connections -->
-      <h2 id="plex" class="ui dividing header">Plex Media Server</h2>
-      <div id="plex-connection" class="connection-form">
-        <!-- Enable button -->
-        <div id="enable-plex" class="ui left aligned checkbox field">
-          {% if preferences.use_plex %}
-          <input type="checkbox" checked="">
-          {% else %}
-          <input type="checkbox">
-          {% endif %}
-          <label>Enable Plex</label>
-        </div>
-
-        <form id="plex-settings" class="ui fluid form">
-          <div class="ui disabled required eight wide field" data-tooltip="Host URL to communicate with Plex">
-            <label>URL</label>
-            <input name="url" type="text" value="{{preferences.plex_url}}">
-          </div>
-          
-          <div class="ui disabled eight wide field" data-tooltip="Token to authenticate communication with Plex">
-            <label>Token <a href="https://support.plex.tv/articles/204059436-finding-an-authentication-token-x-plex-token/" target="_blank"><i class="external alternate small icon"></i></a></label>
-            <input name="token" type="text" class="private" value="{{preferences.plex_token}}">
-          </div>
-
-          {% if preferences.plex_use_ssl %}
-          <div class="ui left aligned disabled checked checkbox field" data-tooltip="Connect with HTTPS instead of HTTP">
-            <input name="use_ssl" type="checkbox" checked="">
-          {% else %}
-          <div class="ui left aligned disabled checkbox field" data-tooltip="Connect with HTTPS instead of HTTP">                  
-            <input name="use_ssl" type="checkbox">
-          {% endif %}
-            <label>Use SSL</label>
-          </div>
-          <br>
-
-          {% if preferences.plex_integrate_with_pmm %}
-          <div class="ui left aligned disabled checked checkbox field" data-tooltip="Whether to reset PMM overlays when applying title cards">
-            <input name="integrate_with_pmm" type="checkbox" checked="">
-          {% else %}
-          <div class="ui left aligned disabled checkbox field" data-tooltip="Whether to reset PMM overlays when applying title cards">
-            <input name="integrate_with_pmm"type="checkbox">
-          {% endif %}
-            <label>Integrate with Plex Meta Manager</label>
-          </div>
-
-          <div data-value="plex_filesize_limit" class="ui disabled field">
-            <label>Filesize Limit</label>
-            <div class="ui fields">
-              <div class="two wide field" data-tooltip="Maximum file size of assets to upload to Plex">
-                <input name="filesize_limit_number" type="number" min="1" value="{{preferences.plex_filesize_limit_number}}">
-              </div>
-              <div class="three wide field">
-                <div data-value="plex_filesize_limit_unit" class="ui selection dropdown">
-                  <input name="filesize_limit_unit" type="hidden">
-                  <i class="dropdown icon"></i>
-                  <div class="default text"></div>
-                  <div class="menu"></div>
-                </div>
-              </div>
-            </div>
-          </div>
-          <!-- Filesize warning -->
-          {% if (preferences.plex_filesize_limit or 0) > 10485760 %}
-          <div id="plex-filesize-warning" class="ui compact visible warning message">
-          {% else %}
-          <div id="plex-filesize-warning" class="ui compact warning message">
-          {% endif %}
-            <i class="exclamation triangle icon"></i>
-            <b>Warning</b> Plex will reject images larger than <code>10 MB</code>
-          </div>
-
-          <div class="ui error message"></div>
-          <button id="submit-plex" class="ui primary animated button" type="submit">
-            <div class="visible content">Save Changes</div>
-            <div class="hidden content">
-              <i class="right arrow icon"></i>
-            </div>
-          </button>
-        </form>
-      </div>
-
-      <!-- Sonarr Connections -->
-      <h2 id="sonarr" class="ui dividing header">Sonarr</h2>
-      <div id="sonarr-connection" class="connection-form">
-        <!-- Enable button -->
-        <div id="enable-sonarr" class="ui left aligned checkbox field">
-          {% if preferences.use_sonarr %}
-          <input type="checkbox" name="enable_sonarr" checked="">
-          {% else %}
-          <input type="checkbox" name="enable_sonarr">
-          {% endif %}
-          <label>Enable Sonarr</label>
-        </div>
-
-        <form id="sonarr-settings" class="ui fluid form">
-          <div class="ui disabled required eight wide field" data-tooltip="Host URL to communicate with Sonarr">
-            <label>URL</label>
-            <input type="text" name="url" value="{{preferences.sonarr_url}}">
-          </div>
-
-          <div class="ui disabled required eight wide field" data-tooltip="API Key to authenticate communication with Sonarr">
-            <label>API Key <a href="https://github.com/CollinHeist/TitleCardMaker/wiki/Sonarr-Attributes#sonarr-api-key" target="_blank"><i class="external alternate small icon"></i></a></label>
-            <input name="api_key" type="text" class="private" value="{{preferences.sonarr_api_key}}">
-          </div>
-
-          {% if preferences.sonarr_use_ssl %}
-          <div class="ui left aligned disabled checked checkbox field" data-tooltip="Connect with HTTPS instead of HTTP">
-            <input name="use_ssl" type="checkbox" checked="">
-          {% else %}
-          <div class="ui left aligned disabled checkbox field" data-tooltip="Connect with HTTPS instead of HTTP">                  
-            <input name="use_ssl" type="checkbox">
-          {% endif %}
-            <label>Use SSL</label>
-          </div>
-          <br>
-          {% if preferences.sonarr_downloaded_only %}
-          <div class="ui left aligned disabled checked checkbox field" data-tooltip="Whether to ignore Episodes that are not downloaded">
-            <input name="downloaded_only" type="checkbox" checked="">
-          {% else %}
-          <div class="ui left aligned disabled checkbox field" data-tooltip="Whether to ignore Episodes that are not downloaded">                  
-            <input name="downloaded_only" type="checkbox">
-          {% endif %}
-            <label>Query Downloaded Episodes Only</label>
-          </div>
-          <br>
-
-          <div class="ui disabled field">
-            <label>Library Paths</label>
-            <div class="ui compact floating visible info message">
-              <i class="info circle icon"></i>
-              Only required if Syncing from Sonarr
-            </div>
-            <div class="fields">
-              <div id="sonarr-libraries-library-names" class="two wide library field">
-                <label>Library Name</label> 
-                <!-- Added asynchronously -->
-              </div>
-              <div id="sonarr-libraries-library-paths" class="four wide field">
-                <label>Path</label>
-                <!-- Added asynchronously -->
-              </div>
-            </div>
-            <div class="circular ui icon mini button" onclick="addSonarrLibrary()">
-              <i class="plus square outline icon"></i>
-              Add Library
-            </div>
-            <div class="circular ui icon mini button" onclick="querySonarrLibraries()" data-tooltip="Attempt to auto-detect Sonarr libraries">
-              <i class="search icon"></i>
-              Auto-fill Libraries
-            </div>
-          </div>
-
-          <div class="ui error message"></div>
-          <div class="ui compact warning message">
-            <i class="exclamation triangle icon"></i>
-            These Library names and paths are <b>best guesses</b> from your Sonarr root folders.
-            Double check their validity before saving.
-          </div>
-          <button id="submit-sonarr" class="ui primary animated button" type="submit">
-            <div class="visible content">Save Changes</div>
-            <div class="hidden content">
-              <i class="right arrow icon"></i>
-            </div>
-          </button>
-        </form>
->>>>>>> 04775439
       </div>
 
       <!-- Tautulli Integration -->

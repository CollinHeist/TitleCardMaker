<!DOCTYPE html>
<html lang="en">

<head>
  <title>{{series.name}} - TitleCardMaker</title>

  {% include "./html_boilerplate.html" %}

  <script type="text/javascript">
    {% include "./js/series.js" %}
  </script>

  <link rel="stylesheet" type="text/css" href="/templates/css/series.css"/>

  <!-- Templates -->
  <template id="extra-template">
    <div class="ui field">
      <div class="ui left labeled action input">
        <div class="ui uninvertible dropdown long search scrolling label" data-value="extra_keys">
          <input type="hidden" name="extra_keys">
          <div class="default text">Extra</div>
          <i class="dropdown icon"></i>
          <div class="menu"></div>
        </div>
        <div class="ui icon input">
          <input name="extra_values" type="text" placeholder="Extra Value..">
          <i class="question circle outline link icon"></i>
          <div class="ui fixed wide uninvertible popup">
            <div class="header"></div>
            <div class="description"></div>
          </div>
        </div>
      </div>
    </div>
  </template>

  <template id="episode-row">
    <tr class="center aligned"> 
      <td data-column="create" class="selectable">
        <a><i class="ui green image outline icon"></i></a>
      </td>
      <td data-column="edit" class="selectable">
        <a><i class="ui blue save outline icon"></i></a>
      </td>
      <td data-column="season_number" class="center aligned collapsing">0</td>
      <td data-column="episode_number" class="center aligned collapsing">0</td>
      <td data-column="absolute_number" class="center aligned collapsing">
        <div class="ui transparent short input">
          <input name="absolute_number" type="text" placeholder="-">
        </div>
      </td>
      <td data-column="title" class="left aligned">
        <div class="ui transparent input">
          <input name="title" type="text" placeholder="">
        </div>
      </td>
      <td data-column="match_title" data-type="boolean" class="center aligned collapsing"><!-- Icon --></td>
      <td data-column="auto_split_title" data-type="boolean" class="center aligned collapsing"><!-- Icon --></td>
      {% if not preferences.simplified_data_table %}
      <td data-column="templates" class="center aligned collapsing">
        <div data-value="template_ids" class="ui inline clearable scrolling multiple dropdown">
          <input name="template_ids" type="hidden">
          <i class="dropdown icon"></i>
          <div class="default text">Default</div>
          <div class="menu"><!-- Submenu --></div>
        </div>
      </td>
      <td data-column="font_id" class="center aligned collapsing">
        <div data-value="font_id" class="ui inline clearable dropdown">
          <input name="font_id" type="hidden">
          <i class="dropdown icon"></i>
          <div class="default text">Default</div>
          <div class="menu"><!-- Submenu --></div>
        </div>
      </td>
      <td data-column="card_type" class="center aligned collapsing">
        <div data-value="card_type" class="ui inline clearable scrolling search dropdown">
          <input name="card_type" type="hidden">
          <i class="dropdown icon"></i>
          <div class="default text">Default</div>
          <div class="menu"><!-- Submenu --></div>
        </div>
      </td>
      {% endif %}
      <td data-column="hide_season_text" data-type="boolean" class="center aligned collapsing"><!-- Icon --></td>
      <td data-column="season_text" class="center aligned collapsing">
        <div class="ui transparent short input">
          <input name="season_text" type="text" placeholder="Default">
        </div>
      </td>
      <td data-column="hide_episode_text" data-type="boolean" class="center aligned collapsing"><!-- Icon --></td>
      <td data-column="episode_text" class="center aligned collapsing">
        <div class="ui transparent short input">
          <input name="episode_text" type="text" placeholder="Default">
        </div>
      </td>
      {% if not preferences.simplified_data_table %}
      <td data-column="unwatched_style" class="center aligned collapsing">
        <div data-value="unwatched_style" class="ui inline clearable dropdown">
          <input name="unwatched_style" type="hidden">
          <i class="dropdown icon"></i>
          <div class="default text">Default</div>
          <div class="menu"><!-- Submenu --></div>
        </div>
      </td>
      <td data-column="watched_style" class="center aligned collapsing">
        <div data-value="watched_style" class="ui inline clearable dropdown">
          <input name="watched_style" type="hidden">
          <i class="dropdown icon"></i>
          <div class="default text">Default</div>
          <div class="menu"><!-- Submenu --></div>
        </div>
      </td>
      <td data-column="font_color" class="center aligned collapsing">
        <div class="ui transparent short input">
          <input name="font_color" type="text" placeholder="Default">
        </div>
      </td>
      <td data-column="font_size" class="center aligned collapsing">
        <div class="ui transparent number input">
          <input name="font_size" value="{episode.font_size}" placeholder="Default">
        </div>
      </td>
      <td data-column="font_stroke_width" class="center aligned collapsing">
        <div class="ui transparent number input">
          <input name="font_stroke_width" placeholder="Default">
        </div>
      </td>
      <td data-column="font_interline_spacing" class="center aligned collapsing">
        <div class="ui transparent number input">
          <input name="font_interline_spacing" placeholder="Default">
        </div>
      </td>
      <td data-column="font_interword_spacing" class="center aligned collapsing">
        <div class="ui transparent number input">
          <input name="font_interword_spacing" placeholder="Default">
        </div>
      </td>
      <td data-column="font_vertical_shift" class="center aligned collapsing">
        <div class="ui transparent number input">
          <input name="font_vertical_shift" placeholder="Default">
        </div>
      </td>
      {% endif %}
      <td data-column="extras" class="selectable">
        <a><i class="ui eye outline icon"></i></a>
      </td>
      {% if not preferences.simplified_data_table %}
      <td data-column="source_file" class="center aligned collapsing">
        <div class="ui transparent short input">
          <input name="source_file" type="text" placeholder="Default">
        </div>
      </td>
      <td data-column="card_file" class="center aligned collapsing">
        <div class="ui transparent short input">
          <input name="card_file" type="text" placeholder="Default">
        </div>
      </td>
      {% endif %}
      <td data-column="watched" data-type="boolean" class="center aligned collapsing"><!-- Icon --></td>
      {% if not preferences.simplified_data_table %}
      {% if preferences.use_emby and series.emby_library_name %}
      <td data-column="emby_id" class="center aligned collapsing">
        <div class="ui transparent id input">
          <input name="emby_id" type="text" placeholder="-">
        </div>
      </td>
      {% endif %}
      <td data-column="imdb_id" class="center aligned collapsing">
        <div class="ui transparent id input">
          <input name="imdb_id" type="text" placeholder="-">
        </div>
      </td>
      {% if preferences.use_jellyfin and series.jellyfin_library_name %}
      <td data-column="jellyfin_id" class="center aligned collapsing">
        <div class="ui transparent id input">
          <input name="jellyfin_id" type="text" placeholder="-">
        </div>
      </td>
      {% endif %}
      <td data-column="tmdb_id" class="center aligned collapsing">
        <div class="ui transparent id input">
          <input name="tmdb_id" type="text" placeholder="-">
        </div>
      </td>
      <td data-column="tvdb_id" class="center aligned collapsing">
        <div class="ui transparent id input">
          <input name="tvdb_id" type="text" placeholder="-">
        </div>
      </td>
      {% if series.year < 2017 %}
      <td data-column="tvrage_id" class="center aligned collapsing">
        <div class="ui transparent id input">
          <input name="tvrage_id" type="text" placeholder="-">
        </div>
      </td>
      {% endif %}
      {% endif %}
      <td data-column="delete" class="selectable">
        <a><i class="ui red trash alternate outline icon"></i></a>
      </td>
    </tr>
  </template>

  <template id="translation-template">
    <span class="ui text">
      Translate
      <div data-value="language_code" class="ui inline scrolling clearable dropdown">
        <input name="language_code" type="hidden">
        <div class="text">French</div>
        <i class="dropdown icon"></i>
        <div class="menu"><!-- Added asynchronously --></div>
      </div>
      titles into 
      <div data-value="data_key" class="ui inline user-additions search clearable dropdown">
        <input name="data_key" type="hidden">
        <div class="text"></div>
        <i class="dropdown icon"></i>
        <div class="menu"><!-- Added asynchronously --></div>
      </div>
    </span>
    <br>
  </template>

  <template id="blueprint-template">
    <div class="ui card">
      <div class="image">
        <img loading="lazy" src="">
      </div>
      <div class="content">
        <div data-value="creator" class="header">{author}</div>
        <div class="meta">
          <span data-value="font-count"><b>{x}</b> Named Font</span>
          <span data-value="template-count"><b>{x}</b> Template</span>
          <span data-value="episode-count"><b>{x}</b> Episode Overrides</span>
          <span data-value="file-count"><b>{x}</b> Source Files</span>
          <div class="ui mini uninvertible popup">
            <div class="header">Imported Source Files</div>
            <div class="content"></div>
          </div>
        </div>
        <div data-value="description" class="description"><!-- <p>Description</p> --></div>
      </div>
      <div class="extra content">
        <a data-action="import-blueprint" class="left floated">
          <i class="cloud download alternate icon"></i>
          Import
        </a>
      </div>
    </div>
  </template>

  <template id="file-card-template">
    <div class="ui card">
      <div class="content">
        <i data-action="search-tmdb" class="right floated search icon" title="Search for this image"></i>
        <i data-action="upload" class="right floated file import icon" title="Upload a new source image"></i>
        {% if preferences.use_tmdb %}
        <img data-action="browse-tmdb" class="right floated icon" src="/internal_assets/tmdb_primary_full_logo.svg" title="Browse TMDb source images"/>
        {% endif %}
        <div data-value="index" class="header">{descriptive name}</div>
        <div class="meta">
          <span data-value="path">{path}</span>
          <div data-value="missing" class="ui tiny red label">Missing</div>
          <div data-value="dimension" class="ui tiny uninvertible label">{dimensions}</div>
          <div data-value="filesize" class="ui tiny uninvertible label">{filesize}</div>
        </div>
      </div>
    </div>
  </template>

  <template id="preview-image-template">
    <div class="ui image"> <!-- transition hidden -->
      <div class="ui bottom dimmer">
        <div class="content">
          <h3>Season {x} Episode {y}</h3>
              {file name}
        </div>
      </div>
      <img loading="lazy">
    </div>
  </template>

  <template id="file-row-template">
    <tr class="center aligned"> 
      <td data-column="season_number" class="center aligned collapsing"></td>
      <td data-column="episode_number" class="center aligned collapsing"></td>
      <td data-column="width" class="center aligned collapsing"></td>
      <td data-column="height" class="center aligned collapsing"></td>
      <td data-column="filesize" class="center aligned collapsing"></td>
      <td data-column="browse-tmdb" class="center aligned collapsing selectable">
        <a><img data-action="browse-tmdb" class="right floated icon" src="/internal_assets/tmdb_primary_full_logo.svg" title="Browse TMDb source images" height="14"/></a>
      </td>
      <td data-column="search-tmdb" class="center aligned collapsing selectable">
        <a><i data-action="search-tmdb" class="ui right floated search icon"></i></a>
      </td>
      <td data-column="upload" class="center aligned collapsing selectable">
        <a><i data-action="upload" class="ui right floated file import icon"></i></a>
      </td>
    </tr>
  </template>
</head>

<body onload="initAll()">
  <div class="pusher">
    <!-- Static header and sidebar -->
    <div id="page-header">
      {% include "./header.html" %}
    </div>
    <div id="nav-menu">
      {% include "./sidebar.html" %}
    </div>

    <!-- Actual page content -->
    <div id="main-content" class="article">
      <div class="ui stackable grid">
        <!-- Poster and label -->
        <div class="four wide column">
          <div class="ui raised special card">
            <!-- Series poster -->
            <div id="poster" class="blurring dimmable image">
              <div class="ui dimmer">
                <div class="content">
                  <div class="center">
                    <div class="ui inverted button">Edit Poster</div>
                  </div>
                </div>
              </div>
              <img id="poster-image" src="{{series.poster_url}}" alt="Poster for {{series.name}}">
            </div>
            <!-- Series info (name, year, etc.) -->
            <div class="content">
              <div class="ui right floated">
                <i data-action="previous-series" class="ui arrow alternate circle left outline link icon" onclick="navigateSeries('previous');"></i>
                <i data-action="next-series" class="ui arrow alternate circle right outline link icon" onclick="navigateSeries('next');"></i>
              </div>
              <div class="header">{{series.name}}</div>
              <div class="meta">
                <span class="date">{{series.year}}</span>
              </div>
            </div>
            <div id="card-count" class="extra content"><!-- Added asynchronously --></div>
            <div id="monitor-status" class="extra content">
              <a onclick="toggleMonitorStatus();" data-tooltip="Monitored Series are automatically updated via the Scheduler">
                {% if series.monitored %}
                <span class="ui left floated green text">
                  <i class="ui eye outline green icon"></i>
                  Monitored
                {% else %}
                <span class="ui left floated red text">
                  <i class="ui eye slash outline red icon"></i>
                  Unmonitored
                {% endif %}
                </span>
              </a>
            </div>
            <div id="card-progress" class="ui bottom attached progress">
              <div class="green bar"></div>
              <div class="red bar"></div>
            </div>
          </div>
          <!-- Series action bottons -->
          <div id="action-buttons">
            <button data-action="process" class="ui vertical labeled fluid icon blue button" onclick="processSeries();" data-tooltip="Refresh Episodes, query translations, download source images, and create Cards">
              <i class="sitemap icon"></i>
              Process Series
            </button>
            <div class="ui divider"></div>
            <div class="ui vertical labeled icon fluid buttons">
              <button id="refresh" class="ui labeled icon button" onclick="refreshEpisodeData()" data-tooltip="Look for new, and update any existing Episodes">
                <i class="sync icon"></i>
                Refresh Episode Data
              </button>
              {% if series.translations or series.template_ids %}
              <button id="add-translations" class="ui labeled icon button" onclick="addTranslations()">
                <i class="language icon"></i>
                Add Translations
              </button>
              {% endif %}
              <button data-action="download-source-images" class="ui labeled icon button" onclick="getSourceImages()" data-tooltip="Search for and download any missing source images">
                <i class="cloud download alternate icon"></i>
                Download Source Images
              </button>
              <button data-action="create-title-cards" class="ui labeled icon button" onclick="createTitleCards()">
                <i class="images outline icon"></i>
                Create Title Cards
              </button>
            </div>
            <div class="ui divider"></div>
            <div class="ui vertical labeled icon fluid buttons">
              {% if preferences.use_emby and series.emby_library_name %}
              <button class="ui labeled icon button" onclick="loadCards('Emby');">
                <i class="hdd outline icon"></i>
                Load Cards into Emby
              </button>
              <button class="ui labeled icon button" onclick="loadCards('Emby', true);">
                <i class="orange hdd outline icon"></i>
                Force Reload Cards into Emby
              </button>
              {% elif (preferences.use_emby and not series.emby_library_name) or (not preferences.use_emby and series.emby_library_name) %}
              <button class="ui disabled labeled icon button">
                <i class="hdd outline icon"></i>
                Reload Emby
              </button>
              {% endif %}
                
              {% if preferences.use_jellyfin and series.jellyfin_library_name %}
              <button class="ui labeled icon button" onclick="loadCards('Jellyfin');">
                <i class="hdd outline icon"></i>
                Load Cards into Jellyfin
              </button>
              <button class="ui labeled icon button" onclick="loadCards('Jellyfin', true);">
                <i class="orange hdd outline icon"></i>
                Force Reload Cards into Jellyfin
              </button>
              {% elif (preferences.use_jellyfin and not series.jellyfin_library_name) or (not preferences.use_jellyfin and series.jellyfin_library_name) %}
              <button class="ui disabled labeled icon button">
                <i class="hdd outline icon"></i>
                Load Cards into Jellyfin
              </button>
              {% endif %}

              {% if preferences.use_plex and series.plex_library_name %}
              <button class="ui labeled icon button" onclick="loadCards('Plex');">
                <i class="hdd outline icon"></i>
                Load Cards into Plex
              </button>
              <button class="ui labeled icon button" onclick="loadCards('Plex', true);">
                <i class="orange hdd outline icon"></i>
                Force Reload Cards into Plex
              </button>
              <button data-value="labels" class="ui labeled icon button" onclick="removePlexLabels(this);" data-tooltip="Remove any Episode labels which prevent TCM from grabbing Source Images from Plex">
                <i class="tags icon"></i>
                Remove Episode Labels
              </button>
              {% elif (preferences.use_plex and not series.plex_library_name) or (not preferences.use_plex and series.plex_library_name) %}
              <button class="ui disabled labeled icon button">
                <i class="hdd outline icon"></i>
                Load Cards into Plex
              </button>
              {% endif %}
            </div>
          </div>
          <div>
            <div class="ui divider"></div>
            <div class="ui vertical labeled icon fluid buttons">
              <button class="ui labeled icon negative button" onclick="deleteTitleCards();">
                <i class="images outline icon"></i>
                Delete Title Cards
              </button>
              <button id="delete-series" class="ui labeled icon negative button">
                <i class="trash alternate outline icon"></i>
                Delete Series
              </button>
            </div>
          </div>
          
        </div>

        <!-- Data Tabs -->
        <div class="twelve wide column">
          <div class="ui top attached stackable tabular menu">
            <a class="item active" data-tab="options">Options</a>
            <a class="item" data-tab="card-config">Card Configuration</a>
            <a class="item" data-tab="blueprints">Blueprints</a>
            <a class="item" data-tab="episodes">Episode Data</a>
            <a class="item" data-tab="files">Files</a>
            <a class="item" data-tab="ids">Database ID's</a>
          </div>
          
          <!-- Configuration tab -->
          <div id="series-tabs" class="ui bottom attached tab segment" data-tab="options">
            <form id="series-config-form" class="ui compact form">
              <!-- Warning if Series is not found in various interfaces -->
              {% if preferences.use_emby and series.emby_id is none %}
              <div class="ui visible floating warning message">
                <i class="exclamation triangle icon"></i>
                This Series has not been found in Emby.
              </div>
              {% endif %}
              {% if preferences.use_jellyfin and series.jellyfin_id is none %}
              <div class="ui visible floating warning message">
                <i class="exclamation triangle icon"></i>
                This Series has not been found in Jellyfin.
              </div>
              {% endif %}
              {% if preferences.use_sonarr and series.sonarr_id is none %}
              <div class="ui visible floating warning message">
                <i class="exclamation triangle icon"></i>
                This Series has not been found in Sonarr.
              </div>
              {% endif %}
              {% if preferences.use_tmdb and series.tmdb_id is none %}
              <div class="ui visible floating warning message">
                <i class="exclamation triangle icon"></i>
                This Series has not been found on TMDb.
              </div>
              {% endif %}

              <!-- Libraries -->
              <div class="ui field">
                <label>Libraries</label>
                <div data-value="libraries" class="ui compact multiple selection dropdown">
                  <input name="libraries" type="hidden">
                  <i class="dropdown icon"></i>
                  <div class="default text">None</div>
                  <div class="menu"><!-- Added asynchronousely --></div>
                </div>
              </div>

              <!-- Episode Data Source -->
              <div class="field">
                <label>Episode Data Source</label>
<<<<<<< HEAD
                <div data-value="data_source_id" class="ui compact selection clearable dropdown" data-tooltip="Where to get episode data from" data-position="right center">
                  <input name="data_source_id" type="hidden">
=======
                <div id="episode-data-source" class="ui compact selection clearable dropdown">
                  <input name="episode_data_source" type="hidden">
>>>>>>> 835aa523
                  <i class="dropdown icon"></i>
                  <div class="default text"></div>
                  <div class="menu"><!-- Added asynchronously --></div>
                </div>
                <p class="help">Where to get Episode data from.</p>
              </div>

              <div class="ui left aligned checkbox field">
                <label>Match Titles</label>
                {% if series.match_titles %}
                <input name="match_titles" type="checkbox" checked="">
                {% else %}
                <input name="match_titles" type="checkbox">
                {% endif %}
                <p class="help">Whether to rename Episode titles if they differ from the Episode data source.</p>
              </div>

              <!-- Special Syncing -->
              <div class="ui field">
                <label>Sync Specials</label>
                <div data-value="sync_specials" class="ui compact selection clearable dropdown">
                  <input name="sync_specials" type="hidden">
                  <i class="dropdown icon"></i>
                  <div class="default text">Default</div>
                  <div class="menu"><!-- Added asynchronously --></div>
                </div>
                <p class="help">Whether to include Episodes from Season 0.</p>
              </div>

              <!-- Localized Image Skipping -->
              <div class="field">
                <label>Ignore Localized Images</label>
                <div data-value="skip_localized_images" class="ui compact selection clearable dropdown">
                  <input name="skip_localized_images" type="hidden">
                  <i class="dropdown icon"></i>
                  <div class="default text">Default</div>
                  <div class="menu"><!-- Added asynchronously --></div>
                </div>
                <p class="help">Whether to ignore images with assigned Languages (i.e. images with text).</p>
              </div>

<<<<<<< HEAD
=======
              <!-- Emby Library -->
              {% if preferences.use_emby or series.emby_library_name %}
              <div class="ui field">
                <label>Emby Library</label>
                <div id="emby-library" class="ui compact selection clearable dropdown">
                  <input name="emby_library_name" id="emby-library-input" type="hidden">
                  <div class="default text">None</div>
                  <i class="dropdown icon"></i>
                  <div class="menu"><!-- Added asynchronously --></div>
                </div>
                <p class="help">Library to load Title Cards into.</p>
              </div>
              {% endif %}

              <!-- Jellyfin Library -->            
              {% if preferences.use_jellyfin or series.jellyfin_library_name %}
              <div class="ui field">
                <label>Jellyfin Library</label>
                <div id="jellyfin-library" class="ui compact selection clearable dropdown">
                  <input name="jellyfin_library_name" type="hidden">
                  <div class="default text">None</div>
                  <i class="dropdown icon"></i>
                  <div class="menu"><!-- Added asynchronously --></div>
                </div>
                <p class="help">Library to load Title Cards into.</p>
              </div>
              {% endif %}

              <!-- Plex Library -->
              {% if preferences.use_plex or series.plex_library_name %}
              <div class="ui field">
                <label>Plex Library</label>
                <div id="plex-library" class="ui compact selection clearable dropdown">
                  <input name="plex_library_name" type="hidden">
                  <div class="default text">None</div>
                  <i class="dropdown icon"></i>
                  <div class="menu"><!-- Added asynchronously --></div>
                </div>
                <p class="help">Library to load Title Cards into.</p>
              </div>
              {% endif %}

>>>>>>> 835aa523
              <!-- Card Directory -->
              <div class="ui field">
                <label>Card Directory</label>
                <div class="ui left icon fluid input">
                  {% if series.directory is none %}
                  {% if '/' in preferences.card_directory|string %}
                  <input name="directory" type="text" placeholder="{{preferences.card_directory}}/{{series.path_safe_name}}">
                  {% else %}
                  <input name="directory" type="text" placeholder="{{preferences.card_directory}}\{{series.path_safe_name}}">
                  {% endif %}
                  {% else %}
                  <input name="directory" type="text" value="{{series.directory}}">
                  {% endif %}
                  <i class="folder icon"></i>
                </div>
                <p class="help">Directory to store this Series' Title Cards.</p>
              </div>

              <!-- Filename Format -->
              <div class="ui field" placeholder="Global Default">
                <label>Filename Format</label>
                {% if series.card_filename_format is none %}
                <input name="card_filename_format" type="text" placeholder="Default">
                {% else %}
                <input name="card_filename_format" type="text" value="{{series.card_filename_format}}">
                {% endif %}
                <p class="help">Format of how to name this Series' Title Cards.</p>
              </div>

              <!-- Submit changes button -->
              <button id="submit-changes" class="ui animated primary button" type="submit">
                <div class="visible content">Save</div>
                <div class="hidden content">
                  <i class="right arrow icon"></i>
                </div>
              </button>
            </form>
          </div>

          <!-- Card Configuration -->
          <div class="ui bottom attached tab segment active" data-tab="card-config">
            <div class="ui stackable grid">
              <!-- Card config  -->
              <div class="sixteen wide column">
                <div class="ui visible floating info message">
                  <i class="info circle icon"></i>
                  Options are listed in <b>increasing</b> priority.
                </div>

                <form id="card-config-form" class="ui compact form">
                  <!-- Templates -->
                  <div class="field">
                    <label>Templates</label>
                    <div data-value="template_ids" class="ui long compact clearable search selection multiple dropdown">
                      <input name="template_ids" type="hidden">
                      <i class="dropdown icon"></i>
                      <div class="default text">None</div>
                      <div class="menu"><!-- Added asynchrously --></div>
                    </div>
                  </div>

                  <div class="ui divider"></div>

                  <!-- Card type and font -->
                  <div class="ui two fields">
                    <div class="field">
                      <label>Card Type</label>
                      <div data-value="card-types" class="ui long selection clearable search dropdown">
                        <input name="card_type" type="hidden">
                        <i class="dropdown icon"></i>
                        <div class="default text">Default</div>
                        <div class="menu"><!-- Added asynchrously --></div>
                      </div>
                    </div>

                    <div class="field">
                      <label>Font <a data-value="font-link"><i class="external alternate small icon"></i></a></label>
                      <div data-value="fonts" class="ui very long clearable selection search dropdown" data-tooltip="Font to apply to this series (overrides any Template Font)">
                        <input name="font_id" type="hidden">
                        <i class="dropdown icon"></i>
                        <div class="default text">Default</div>
                        <div class="menu"><!-- Added asynchrously --></div>
                      </div>
                    </div>
                  </div>

                  <!-- Styles -->
                  <div class="ui two fields">
                    <div class="field">
                      <label>Watched Episode Style</label>
                      <div data-value="watched-style" class="ui long selection clearable dropdown">
                        <span class="default text">Default</span>
                        <input name="watched_style" type="hidden">
                        <i class="dropdown icon"></i>
                        <div class="menu"><!-- Added asynchronously --></div>
                      </div>
                    </div>
      
                    <div class="field">
                      <label>Unwatched Episode Style</label>
                      <div data-value="unwatched-style" class="ui long selection clearable dropdown">
                        <span class="default text">Default</span>
                        <input name="unwatched_style" type="hidden">
                        <i class="dropdown icon"></i>
                        <div class="menu"><!-- Added asynchronously --></div>
                      </div>
                    </div>
                  </div>

                  <h4 class="ui horizontal middle aligned divider header">Font Overrides</h4>

                  <!-- Font color and case -->
                  <div class="two fields">
                    <div class="field">
                      <label>Color <a href="https://imagemagick.org/script/color.php#color_names" target="_blank"><i class="external alternate small icon"></i></a></label>
                      {% if series.font_color is none %}
                      <input name="font_color" type="text" placeholder="Default">
                      {% else %}
                      <input name="font_color" type="text" placeholder="Default" value="{{series.font_color}}">
                      {% endif %}
                    </div>
    
                    <div class="field">
                      <label>Text Case</label>
                      <div data-value="font_title_case" class="ui clearable selection dropdown">
                        <input name="font_title_case" type="hidden">
                        <div class="default text">Default</div>
                        <i class="dropdown icon"></i>
                        <div class="menu">
                          <div class="item" value="blank">Blank</div>
                          <div class="item" value="lower">Lowercase</div>
                          <div class="item" value="source">Source</div>
                          <div class="item" value="title">Title</div>
                          <div class="item" value="upper">Uppercase</div>
                        </div>
                      </div>
                    </div>
                  </div>

                  <!-- Font size, kerning, and stroke width -->
                  <div class="three fields">
                    <div class="field">
                      <label>Size</label>
                      <div class="ui right labeled input">
                        {% if series.font_size is none %}
                        <input name="font_size" type="number" placeholder="Default">
                        {% else %}
                        <input name="font_size" type="number" placeholder="Default" value="{{series.font_size*100}}">
                        {% endif %}
                        <div class="ui basic label">%</div>
                      </div>
                    </div>
                    <div class="field">
                      <label>Kerning</label>
                      <div class="ui right labeled input">
                        {% if series.font_kerning is none %}
                        <input name="font_kerning" type="number" placeholder="Default">
                        {% else %}
                        <input name="font_kerning" type="number" placeholder="Default" value="{{series.font_kerning*100}}">
                        {% endif %}
                        <div class="ui basic label">%</div>
                      </div>
                    </div>
                    <div class="field">
                      <label>Stroke Width</label>
                      <div class="ui right labeled input">
                        {% if series.font_stroke_width is none %}
                        <input name="font_stroke_width" type="number" placeholder="Default">
                        {% else %}
                        <input name="font_stroke_width" type="number" placeholder="Default" value="{{series.font_stroke_width*100}}">
                        {% endif %}
                        <div class="ui basic label">%</div>
                      </div>
                    </div>
                  </div>

                  <!-- Font interline spacing, interword spacing, vertical shift -->
                  <div class="three fields">
                    <div class="field">
                      <label>Interline Spacing</label>
                      {% if series.font_interline_spacing is none %}
                      <input name="font_interline_spacing" type="number" placeholder="Default">
                      {% else %}
                      <input name="font_interline_spacing" type="number" placeholder="Default" value="{{series.font_interline_spacing}}">
                      {% endif %}
                    </div>

                    <div class="field">
                      <label>Interword Spacing</label>
                      {% if series.font_interword_spacing is none %}
                      <input name="font_interword_spacing" type="number" placeholder="Default">
                      {% else %}
                      <input name="font_interword_spacing" type="number" placeholder="Default" value="{{series.font_interword_spacing}}">
                      {% endif %}
                    </div>
    
                    <div class="field">
                      <label>Vertical Shift</label>
                      {% if series.font_vertical_shift is none %}
                      <input name="font_vertical_shift" type="number" placeholder="Default">
                      {% else %}
                      <input name="font_vertical_shift" type="number" placeholder="Default" value="{{series.font_vertical_shift}}">
                      {% endif %}
                    </div>
                  </div>
    
                  <h4 class="ui horizontal middle aligned divider header">Season and Episode Text</h4>

                  <!-- Hide season text -->
                  <div class="ui field">
                    <label>Hide Season Titles</label>
                    <div data-value="hide_season_text" class="ui compact selection clearable dropdown">
                      <input name="hide_season_text" type="hidden">
                      <i class="dropdown icon"></i>
                      <div class="default text">Default</div>
                      <div class="menu"></div>
                    </div>
                    <p class="help">Remove the season text - e.g. "Season 1".</p>
                  </div>
    
                  <!-- Season titles -->
                  <div data-value="season-titles" class="ui field">
                    <label>
                      Season Titles
                      <i class="ui blue question circle outline icon"></i>
                    </label>
                    <div class="two fields">
                      <div data-value="season-title-range" class="three wide right aligned field">
                        <label>Range</label>
                        {% if series.season_titles is not none %}
                        {% for title_range, _ in series.season_titles.items() %}
                        <input name="season_title_ranges" data-value="season-titles" type="text" value="{{title_range}}">
                        {% endfor %}
                        {% endif %}
                      </div>
                      <div data-value="season-title-value" class="eight wide field">
                        <label>Title</label>
                        {% if series.season_titles is not none %}
                        {% for _, title_value in series.season_titles.items() %}
                        <input name="season_title_values" type="text" type="text" value="{{title_value}}">
                        {% endfor %}
                        {% endif %}
                      </div>
                    </div>
                    <div data-value="addTitle" class="ui circular mini icon add-field button">
                      <i class="plus square outline icon"></i>
                      Add Title
                    </div>
                    <div class="ui circular mini icon add-field red button" onclick="deleteListValues('season_titles')">
                      <i class="trash alternate outline icon"></i>
                      Delete Season Titles
                    </div>
                  </div>

                  <!-- Hide episode text -->
                  <div class="ui field">
                    <label>Hide Episode Text</label>
                    <div data-value="hide_episode_text" class="ui compact selection clearable dropdown">
                      <input name="hide_episode_text" type="hidden">
                      <i class="dropdown icon"></i>
                      <div class="default text">Default</div>
                      <div class="menu">
                        <div class="item">True</div>
                        <div class="item">False</div>
                      </div>
                    </div>
                    <p class="help">Remove the episode text - e.g. "Episode 1".</p>
                  </div>
    
                  <!-- Episode text format -->
                  <div class="field">
                    <label>Episode Text Format</label>
                    {% if series.episode_text_format is none %}
                    <input name="episode_text_format" type="text" placeholder="Card Default">
                    {% else %}
                    <input name="episode_text_format" type="text" placeholder="Card Default" value="{{series.episode_text_format}}">
                    {% endif %}
                  </div>

                  <h4 class="ui horizontal middle aligned divider header">Miscellaneous</h4>

                  <!-- Translations -->
                  <div class="ui field">
                    <label>Translations</label>
                    <div data-value="translations" class="ui compact segment">
                      <!-- Added asynchrously -->
                    </div>
                    <div data-add-field="translation" class="ui circular mini icon add-field button">
                      <i class="plus square outline icon"></i>
                      Add Translation
                    </div>
                    <div class="ui circular mini icon add-field red button" onclick="deleteListValues('translations')">
                      <i class="trash alternate outline icon"></i>
                      Delete Translations
                    </div>
                  </div>

                  <!-- Extras -->
                  <div class="ui eight wide field" data-value="extras">
                    <label>Extras</label>
                    <!-- Added later -->
                  </div>
                  <div onclick="addBlankSeriesExtra();" class="ui circular mini icon add-field button">
                    <i class="plus square outline icon"></i>
                    Add Extra
                  </div>
                  <div onclick="deleteListValues('extras')" class="ui circular mini icon add-field red button">
                    <i class="trash alternate outline icon"></i>
                    Delete Extras
                  </div>
                  <br><br>

                  <!-- Submit changes button -->
                  <button id="submit-changes" class="ui animated primary button" type="submit">
                    <div class="visible content">Save</div>
                    <div class="hidden content">
                      <i class="right arrow icon"></i>
                    </div>
                  </button>
                </form>
              </div>
            </div>
          </div>

          <!-- Blueprints Tab -->
          <div class="ui bottom attached tab segment" data-tab="blueprints">
            <button data-action="search" onclick="queryBlueprints();" class="ui blue tertiary button" data-tooltip="Search for any existing Blueprints">
              <i class="search icon"></i>
              Search
            </button>
            <button data-action="export" onclick="exportBlueprint();" class="ui green tertiary button" data-tooltip="Export a zip file with this Series' Blueprint">
              <i class="file export icon"></i>
              Export
            </button>
              
            <div class="ui floating hidden info icon message">
              <i class="blue notched circle loading icon"></i>
              <div class="content">
                <div class="header">Searching for Blueprints</div>
                <p>This may take a moment.</p>
              </div>
            </div>
            <div class="ui floating hidden warning icon message">
              <i class="exclamation icon"></i>
              <div class="content">
                <div class="header">No Blueprints Available</div>
                <span>There are no Blueprints available on <a href="https://github.com/CollinHeist/TitleCardMaker-Blueprints/" target="_blank">GitHub</a>.</span>
                <span>Feel free to submit your own.</span>
              </div>
            </div>
            <br>
            <div id="blueprint-cards" class="ui two stackable raised cards"><!-- Added asynchrously --></div>
            <br>
            <div class="ui visible floating info message">
              <div class="header">What are Blueprints?</div>
              <ul class="list">
                <li>Blueprints are pre-made Card configurations which can be imported and applied to a Series.</li>
                <li> When imported, any included Fonts, Templates, Series, and Episode customizations are applied directly.</li>
                <li>All Blueprints are user-made and submitted - feel free to submit your own by clicking the <b>Export</b> button above.</li>
              </ul>
            </div>
          </div>

          <!-- Episode Data Tab -->
          <div class="ui bottom attached tab segment" data-tab="episodes">
            <!-- Mass table editor buttons -->
            <button id="new-episode" class="ui green tertiary button">
              <i class="plus square outline icon"></i>
              Add New Episode
            </button>
            <button class="ui blue tertiary button" onclick="saveAllEpisodes();">
              <i class="save outline icon"></i>
              Save All Changes
            </button>
            <button class="ui red tertiary button" onclick="deleteAllEpisodes();">
              <i class="trash alternate outline icon"></i>
              Delete All Episodes
            </button>

            <!-- Episode data table -->
            <div class="ui scrolling long container">
              <table class="ui compact striped head stuck sortable unstackable table">
                <thead>
                  <tr class="center aligned">
                    <th class="collapsing">Create<br>Card</th>
                    <th class="collapsing">Save<br>Changes</th>
                    <th class="collapsing">Season</th>
                    <th class="collapsing">Episode</th>
                    <th class="collapsing">Absolute</th>

                    <th class="left aligned">Title</th>
                    <th class="collapsing">Match<br>Title</th>
                    <th class="collapsing">Auto-Split<br>Title</th>
                    {% if not preferences.simplified_data_table %}
                    <th class="collapsing">Templates</th>
                    <th class="collapsing">Font</th>
                    <th class="collapsing">Card<br>Type</th>
                    {% endif %}
                    <th class="collapsing">Hide<br>Season Text</th>
                    <th class="collapsing">Season<br>Text</th>

                    <th class="collapsing">Hide<br>Episode Text</th>
                    <th class="collapsing">Episode<br>Text</th>
                    {% if not preferences.simplified_data_table %}
                    <th class="collapsing">Unwatched<br>Style</th>
                    <th class="collapsing">Watched<br>Style</th>
                    
                    <th class="collapsing">Font<br>Color</th>
                    <th class="collapsing">Font<br>Size (%)</th>
                    <th class="collapsing">Font Stroke<br>Width (%)</th>
                    <th class="collapsing">Font Interline<br>Spacing</th>
                    <th class="collapsing">Font Interword<br>Spacing</th>
                    <th class="collapsing">Font<br>Vertical Shift</th>
                    {% endif %}
                    <th class="collapsing">Extras &<br>Translations</th>
                    {% if not preferences.simplified_data_table %}
                    <th class="collapsing">Source<br>File</th>
                    <th class="collapsing">Card<br>File</th>
                    {% endif %}
                    <th class="collapsing">Watched</th>
                    {% if not preferences.simplified_data_table %}
                    {% if preferences.use_emby and series.emby_library_name %}
                    <th class="collapsing">Emby<br>ID</th>
                    {% endif %}
                    <th class="collapsing">IMDb<br>ID</th>
                    {% if preferences.use_jellyfin and series.jellyfin_library_name %}
                    <th class="collapsing">Jellyfin<br>ID</th>
                    {% endif %}
                    <th class="collapsing">TMDb<br>ID</th>
                    <th class="collapsing">TVDb<br>ID</th>
                    {% if series.year < 2017 %}
                    <th class="collapsing">TVRage<br>ID</th>
                    {% endif %}
                    {% endif %}
                    <th class="collapsing">Delete</th>
                  </tr>
                </thead>
                <tbody id="episode-data-table" ><!-- Rows added asynchronously --></tbody>
              </table>
            </div>
            <div id="pagination" class="ui attached pagination menu"><!-- Added asynchrously --></div>

            <!-- Icon descriptions -->
            <div class="ui segment">
              <span class="ui text"><i>Click icons to toggle between states.</i></span><br>
              <span class="ui text">
                <i class="ui gray question icon"></i>
                The value is <span class="ui blue text">not set</span> and will be determined by the Series or Template.
              </span>
              <br>
              <span class="ui text">
                <i class="ui green check icon"></i>
                The value is <span class="ui green text">true</span>, overriding any Series or Template.
              </span>
              <br>
              <span class="ui text">
                <i class="ui red times circle outline icon"></i>
                The value is <span class="ui red text">false</span>, overriding any Series or Template.
              </span>
            </div>
          </div>

          <!-- Files Tab -->
          <div class="ui bottom attached tab segment" data-tab="files">
            <h2 class="ui dividing header">Title Cards</h2>
            <div class="ui styled fluid accordion">
              <div class="title">
                <i class="dropdown icon"></i>
                View Images
              </div>
              <div class="content">
                <div id="card-previews" class="ui images"><!-- Added asynchrously --></div>
                <div id="card-pagination" class="ui attached pagination menu"><!-- Added asynchrously --></div>
              </div>
            </div>

            <h2 class="ui dividing header">Source Images</h2>
            {% if preferences.sources_as_table %}
            <div class="ui scrolling long container">
              <table class="ui compact striped head stuck sortable unstackable scrolling long table">
                <thead>
                  <tr class="center aligned">
                    <th class="collapsing">Season</th>
                    <th class="collapsing">Episode</th>
                    <th class="collapsing">Width</th>
                    <th class="collapsing">Height</th>
                    <th class="collapsing">Filesize</th>
                    {% if preferences.use_tmdb %}
                    <th class="collapsing">Browse<br>TMDb</th>
                    <th class="collapsing">Search<br>TMDb</th>
                    {% endif %}
                    <th class="collapsing">Upload<br>Image</th>
                  </tr>
                </thead>
                <tbody id="source-images"><!-- Added asynchrously --></tbody>
              </table>
            </div>
            {% else %}
            <div id="source-images" class="ui stackable cards"><!-- Added asynchrously --></div>
            {% endif %}
            <div id="file-pagination" class="ui attached pagination menu"><!-- Added asynchrously --></div>

            <div class="ui styled fluid accordion">
              <div class="title">
                <i class="dropdown icon"></i>
                View Images
              </div>
              <div class="content">
                <div id="source-image-previews" class="ui images"><!-- Added asynchrously --></div>
              </div>
            </div>

            <div class="ui visible floating info message">
              <i class="info circle icon"></i>
              Source images are located within <span class="ui blue text">{{series.source_directory}}</span>
            </div>

            <!-- Logo -->
            <h2 class="ui dividing header">Logo</h2>
            {% if preferences.use_tmdb %}
            <div class="ui blue tertiary button" onclick="browseLogos();">
              Browse
            </div>
            {% endif %}
            <input type="file" id="logo-upload" class="ui invisible file input" onchange="uploadLogo();">
            <label for="logo-upload" class="ui green tertiary button">
              Upload
            </label>
            <img id="logo" class="ui rounded image" src="/source/{{series.path_safe_name}}/logo.png" loading="lazy" onerror="this.remove();">

            <!-- Backdrop -->
            <h2 class="ui dividing header">Backdrop</h2>
            {% if preferences.use_tmdb %}
            <div class="ui blue tertiary button" onclick="browseBackdrops();">
              Browse
            </div>
            {% endif %}
            <input type="file" id="backdrop-upload" class="ui invisible file input" onchange="uploadBackdrop();">
            <label for="backdrop-upload" class="ui green tertiary button">
              Upload
            </label>
            <img id="backdrop" class="ui rounded image" src="/source/{{series.path_safe_name}}/backdrop.jpg" loading="lazy" onerror="this.remove()">
            <div class="ui visible floating info message">
              <i class="info circle icon"></i>
              The Backdrop is automatically used as the source image for any <b>Art</b> styles.
            </div>
          </div>

          <!-- Database ID's Tab -->
          <div class="ui bottom attached tab segment" data-tab="ids">
            <form id="series-ids-form" class="ui compact form">
              {% if preferences.use_emby %}
              <div id-type="Emby ID" class="field">
                <label>Emby</label>
                {% if series.emby_id %}
                <input name="emby_id" type="text" placeholder="{{series.emby_id}}" value="{{series.emby_id}}">
                {% else %}
                <input name="emby_id" type="text" placeholder="N/A">
                {% endif %}
              </div>
              {% endif %}

              <div id-type="IMDb" class="field">
                {% if series.imdb_id %}
                <label>IMDb <a href="https://www.imdb.com/title/{{series.imdb_id}}" target="_blank"><i class="external alternate small icon"></i></a></label>
                <input name="imdb_id" type="text" placeholder="{{series.imdb_id}}" value="{{series.imdb_id}}">
                {% else %}
                <label>IMDb</label>
                <input name="imdb_id" type="text" placeholder="None">
                {% endif %}
              </div>

              {% if preferences.use_jellyfin %}
              <div id-type="Jellyfin" class="field">
                <label>Jellyfin</label>
                {% if series.jellyfin_id %}
                <input name="jellyfin_id" type="text" placeholder="{{series.jellyfin_id}}" value="{{series.jellyfin_id}}">
                {% else %}
                <input name="jellyfin_id" type="text" placeholder="None">
                {% endif %}
              </div>
              {% endif %}

              {% if preferences.use_sonarr %}
              <div id-type="Sonarr" class="field">
                <label>Sonarr</label>
                {% if series.sonarr_id %}
                <input name="sonarr_id" type="text" placeholder="{{series.sonarr_id}}" value="{{series.sonarr_id}}">
                {% else %}
                <input name="sonarr_id" type="text" placeholder="None">
                {% endif %}
              </div>
              {% endif %}

              <div id-type="TMDb" class="field">
                {% if series.tmdb_id %}
                <label>TMDb <a href="https://www.themoviedb.org/tv/{{series.tmdb_id}}" target="_blank"><i class="external alternate small icon"></i></a></label>
                <input name="tmdb_id" type="text" placeholder="{{series.tmdb_id}}" value="{{series.tmdb_id}}">
                {% else %}
                <label>TMDb</label>
                <input name="tmdb_id" type="text" placeholder="None">
                {% endif %}
              </div>

              <div id-type="TVDb" class="field">
                {% if series.tvdb_id %}
                <label>TVDb <a href="https://www.thetvdb.com/dereferrer/series/{{series.tvdb_id}}" target="_blank"><i class="external alternate small icon"></i></a></label>
                <input name="tvdb_id" type="text" placeholder="{{series.tvdb_id}}" value="{{series.tvdb_id}}">
                {% else %}
                <label>TVDb</label>
                <input name="tvdb_id" type="text" placeholder="None">
                {% endif %}
              </div>

              <div id-type="TVRage" class="field">
                <label>TVRage</label>
                {% if series.tvrage_id %}
                <input name="tvrage_id" type="text" placeholder="{{series.tvrage_id}}" value="{{series.tvrage_id}}">
                {% else %}
                <input name="tvrage_id" type="text" placeholder="None">
                {% endif %}
              </div>

              <button class="ui animated primary button" type="submit" form="series-ids-form">
                <div class="visible content">Save</div>
                <div class="hidden content">
                  <i class="right arrow icon"></i>
                </div>
              </button>
            </form>
          </div>
        </div>
      </div>
    </div>

    <!-- MODALS -->

    <!-- Edit poster modal -->
    <div id="edit-poster-modal" class="ui mini modal">
      <i class="close icon"></i>
      <div class="header">Edit Poster</div>
      <div class="content">
        <form id="edit-poster-form" class="ui form">
          <!-- URL -->
          <div class="input field">
            <label>URL</label>
            <div class="ui action input">
              <input name="poster_url"></input>
              <button onclick="queryTMDbPoster();" class="ui blue button">Query TMDb</button>
            </div>
          </div>

          <!-- OR divider between URL/upload -->
          <div class="ui horizontal divider">Or</div>

          <!-- File upload -->
          <div class="file clearable input field">
            <label>Upload File</label>
            <input name="poster_file" type="file" accept="image/*">
          </div>
        </form>
      </div>
      <div class="actions">
        <button id="submit-poster-button" class="ui positive button" type="submit" form="edit-poster-form">Update</button>
      </div>
    </div>

    <!-- TMDb logo browser modal -->
    <div id="browse-tmdb-logo-modal" class="ui scrolling content large uninvertible basic modal">
      <i class="close icon"></i>
      <div class="center aligned header">Browse TMDb Logos</div>
      <div class="center aligned scrolling image content">
        <div class="ui large images"></div>
      </div>
    </div>

    <!-- Delete series Modal -->
    <div id="delete-series-modal" class="ui basic modal">
      <div class="ui icon header">
        <i class="trash icon"></i>
        Delete "{{series.name}}"?
      </div>
      <div class="center aligned content">
        <p>This action cannot be undone.</p>
      </div>
      <div class="center aligned actions">
        <div class="ui green ok basic inverted button">
          <i class="remove icon"></i>
          No
        </div>
        <div class="ui red cancel basic inverted button" onclick="deleteSeries();">
          <i class="trash alternate outline icon"></i>
          Yes
        </div>
        <div class="ui red ok inverted button" onclick="deleteTitleCards(deleteSeries);">
          <i class="images outline icon"></i>
          Yes, and Delete Cards
        </div>
      </div>
    </div>

    <!-- Add source image modal -->
    <div id="upload-source-modal" class="ui mini modal">
      <i class="close icon"></i>
      <div class="header">Upload Source Image</div>
      <div class="content">
        <form id="upload-source-form" class="ui form">
          <div class="input field">
            <label>URL</label>
            <input name="source_url"></input>
          </div>

          <div class="ui horizontal divider">Or</div>

          <div class="file clearable input field">
            <label>Upload File</label>
            <input name="file" type="file" accept="image/*">
          </div>
        </form>
      </div>
      <div class="actions">
        <button class="ui positive button" type="submit" form="upload-source-form">Upload</button>
      </div>
    </div>

    <!-- TMDb source browser modal -->
    <div id="browse-tmdb-modal" class="ui scrolling content large uninvertible basic modal">
      <i class="close icon"></i>
      <div class="center aligned header">Browse TMDb Source Images</div>
      <div class="center aligned scrolling image content">
        <div class="ui large images"></div>
      </div>
    </div>

    <!-- Add episode modal -->
    <div id="new-episode-modal" class="ui modal">
      <i class="close icon"></i>
      <div class="header">Add Episode</div>
      <div class="content">
        <form id="new-episode-form" class="ui form">
          <div class="input inline field">
            <label>Season Number</label>
            <div class="ui number input">
              <input type="number" min="0" name="season_number">
            </div>
          </div>

          <div class="input inline field">
            <label>Episode Number</label>
            <div class="ui number input">
              <input type="number" min="1" name="episode_number">
            </div>
          </div>

          <div class="input inline field">
            <label>Absolute Number</label>
            <div class="ui number input">
              <input type="number" min="1" name="absolute_number">
            </div>
          </div>

          <div class="input inline field">
            <label>Title</label>
            <div class="ui text input">
              <textarea name="title" minlength="1" rows="2" wrap="soft"></textarea>
            </div>
          </div>
          <div class="ui error message"></div>
        </form>
      </div>
      <div class="actions">
        <button id="new-episode-button" class="ui positive button" type="submit" form="new-episode-form">Add</button>
      </div>
    </div>

    <!-- Episode extras/translations modal -->
    <div id="episode-extras-modal" class="ui small modal">
      <i class="close icon"></i>
      <div class="header">Episode Translations and Extras</div>
      <div class="content">
        <form id="episode-extras-form" class="ui form">
          <div data-value="translations" class="ui field">
            <label>Translations</label>
            <div class="two fields">
              <div data-value="translation-key" class="right aligned field">
                <label>Key</label>
                <!-- <input name="extra_keys" type="text"> -->
              </div>
              <div data-value="translation-value" class="fluid field">
                <label>Value</label>
                <!-- <input name="extra_values" type="text"> -->
              </div>
            </div>
          </div>
          <div data-delete-field="translations" class="ui circular mini icon add-field red button">
            <i class="trash alternate outline icon"></i>
            Delete Translations
          </div>
          <div class="ui divider"></div>
          <div data-value="extras" class="ui field">
            <label>Extras</label>
            <!-- Added later -->
          </div>
          <div onclick="addBlankEpisodeExtra();" class="ui circular mini icon add-field grey button">
            <i class="plus square outline icon"></i>
            Add Extra
          </div>
          <div data-delete-field="extras" class="ui circular mini icon add-field red button">
            <i class="trash alternate outline icon"></i>
            Delete Extras
          </div>
        </form>
      </div>
      <div class="actions">
        <button class="ui cancel button">Cancel</button>
        <button form="episode-extras-form" class="ui animated primary button" type="submit">
          <div class="visible content">Save</div>
          <div class="hidden content">
            <i class="right arrow icon"></i>
          </div>
        </button>
      </div>
    </div>

    <!-- Season title helper popup -->
    <div id="season-title-popup" class="ui flowing uninvertible popup right">
      <div class="ui list content">
        <div class="item">
          A number indicates an entire season - e.g. <span class="ui red text">1</span> for <span class="ui red text">season 1</span>.
        </div>
        <div class="item">
          A season and episode range indicates a portion of a season - e.g. <span class="ui blue text">s1e2-s1e5</span> for <span class="ui blue text">season 1, episodes 2-5</span>.
        </div>
        <div class="item">
          A numerical episode range indicates a range of absolute episode numbers - e.g. <span class="ui green text">5-10</span> for (absolute) <span class="ui green text">episodes 5-10</span>.
        </div>
      </div>
    </div>
  </div>
</body>

</html><|MERGE_RESOLUTION|>--- conflicted
+++ resolved
@@ -511,13 +511,8 @@
               <!-- Episode Data Source -->
               <div class="field">
                 <label>Episode Data Source</label>
-<<<<<<< HEAD
-                <div data-value="data_source_id" class="ui compact selection clearable dropdown" data-tooltip="Where to get episode data from" data-position="right center">
+                <div data-value="data_source_id" class="ui compact selection clearable dropdown">
                   <input name="data_source_id" type="hidden">
-=======
-                <div id="episode-data-source" class="ui compact selection clearable dropdown">
-                  <input name="episode_data_source" type="hidden">
->>>>>>> 835aa523
                   <i class="dropdown icon"></i>
                   <div class="default text"></div>
                   <div class="menu"><!-- Added asynchronously --></div>
@@ -559,51 +554,6 @@
                 <p class="help">Whether to ignore images with assigned Languages (i.e. images with text).</p>
               </div>
 
-<<<<<<< HEAD
-=======
-              <!-- Emby Library -->
-              {% if preferences.use_emby or series.emby_library_name %}
-              <div class="ui field">
-                <label>Emby Library</label>
-                <div id="emby-library" class="ui compact selection clearable dropdown">
-                  <input name="emby_library_name" id="emby-library-input" type="hidden">
-                  <div class="default text">None</div>
-                  <i class="dropdown icon"></i>
-                  <div class="menu"><!-- Added asynchronously --></div>
-                </div>
-                <p class="help">Library to load Title Cards into.</p>
-              </div>
-              {% endif %}
-
-              <!-- Jellyfin Library -->            
-              {% if preferences.use_jellyfin or series.jellyfin_library_name %}
-              <div class="ui field">
-                <label>Jellyfin Library</label>
-                <div id="jellyfin-library" class="ui compact selection clearable dropdown">
-                  <input name="jellyfin_library_name" type="hidden">
-                  <div class="default text">None</div>
-                  <i class="dropdown icon"></i>
-                  <div class="menu"><!-- Added asynchronously --></div>
-                </div>
-                <p class="help">Library to load Title Cards into.</p>
-              </div>
-              {% endif %}
-
-              <!-- Plex Library -->
-              {% if preferences.use_plex or series.plex_library_name %}
-              <div class="ui field">
-                <label>Plex Library</label>
-                <div id="plex-library" class="ui compact selection clearable dropdown">
-                  <input name="plex_library_name" type="hidden">
-                  <div class="default text">None</div>
-                  <i class="dropdown icon"></i>
-                  <div class="menu"><!-- Added asynchronously --></div>
-                </div>
-                <p class="help">Library to load Title Cards into.</p>
-              </div>
-              {% endif %}
-
->>>>>>> 835aa523
               <!-- Card Directory -->
               <div class="ui field">
                 <label>Card Directory</label>

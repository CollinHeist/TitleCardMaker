// Get all Connection data
let allConnections;
async function getAllConnections() {
  allConnections = await fetch('/api/connection/all').then(resp => resp.json());
}

/*
 * Get the global Episode data source and initialize the dropdown with all
 * valid Connections.
 */
function getEpisodeDataSources() {
  $.ajax({
    type: 'GET',
    url: '/api/settings/episode-data-source',
    success: sources => {
      $('.dropdown[data-value="episode_data_source"]').dropdown({
        values: sources.map(({interface_id, name, selected}) => {
          return {name, value: interface_id, selected};
        })
      });
    }, error: response => showErrorToast({title: 'Error Querying Episode Data Sources', response}),
  });  
}

/*
 * Get the global image source priority and initialize the dropdown with all
 * valid Connections.
 */
function getImageSourcePriority() {
  $.ajax({
    type: 'GET',
    url: '/api/settings/image-source-priority',
    success: sources => {
      $('#image-source-priority').dropdown({
        values: sources.map(({interface, interface_id, selected}) => {
          // Match this interface to a defined Connection (to get the name)
          for (let {id, name} of allConnections) {
            if (id === interface_id) {
              return {name, value: id, selected};
            }
          }
          return {name: interface, value: interface_id, selected};
        })
      });
    }, error: response => showErrorToast({title: 'Error Querying Image Source Priority', response}),
  });  
}

function getLanguageCodes() {
  $.ajax({
    type: 'GET',
    url: '/api/settings/languages',
    success: languages => {
      $('.dropdown[data-value="language_codes"]').dropdown({
        placeholder: 'English',
        values: languages,
      })
    },
    error: response => showErrorToast({title: 'Error Querying Translation Languages', response}),
  });
}

async function initCardTypeDropdowns() {
  // Load filtered types into default card type dropdown
  const allCards = await loadCardTypes({
    element: '#excluded-card-types',
    isSelected: (identifier) => {{preferences.excluded_card_types|safe}}.includes(identifier),
    showExcluded: true,
    dropdownArgs: {
      useLabels: false,
      placeholder: 'None',
    }
  });
  // Load default card type dropdown
  loadCardTypes({
    element: '#default-card-type',
    isSelected: (identifier) => identifier === '{{preferences.default_card_type}}',
    showExcluded: false,
    dropdownArgs: {
      onChange: (value, text, $selectedItem) => {
        $('#title-card-image')
          .fadeTo(250, 0, () => updatePreviewTitleCard(allCards, value))
          .fadeTo(250, 1);
      }
    }
  });
  return allCards;
}

/*
 * Update the preview title card for the given type. This updates all
 * elements of the preview card.
 */
function updatePreviewTitleCard(allCards, previewCardType) {
  for (let {name, identifier, example, creators, supports_custom_fonts,
            supports_custom_seasons, description} of allCards) {
    if (identifier == previewCardType) {
      // Update all attributes of the title card element for the given card
      $('#title-card-image')[0].src = example; 
      $('#title-card-name')[0].innerText = name;//`${name} Title Card`;
      $('#title-card-creators')[0].innerText = creators.join(', ');
      $('#title-card-font-support')[0].firstChild.className = supports_custom_fonts ? 'green check icon' : 'red times icon';
      $('#title-card-season-support')[0].firstChild.className = supports_custom_seasons ? 'green check icon' : 'red times icon';
      $('#title-card-description')[0].innerHTML = '<p>' + description.join('</p><p>') + '</p>';
      break;
    }
  }
}

async function initAll() {
  await getAllConnections();
  getEpisodeDataSources();
  getImageSourcePriority();
  getLanguageCodes();

  // Filled in later
  let allCards = [];

  // Enable dropdowns, checkboxes, etc.
  $('.ui.dropdown').dropdown();
  $('.ui.checkbox').checkbox();

  // Show extension warning based on starting extension
  let currentExtension = $('#card-extension-input').val();
  $('#card-extension-warning').toggleClass(
    'visible', currentExtension === '.png' || currentExtension === '.tiff'
  );

  // Launch style modal when helper buttons are clicked
  $('#style-modal')
    .modal('attach events', '.button[data-value="style-button"]', 'show')
    .modal('setting', 'transition', 'fade up')
    .modal({blurring: true});

  // Toggle card extension warning on input
  $('#card-extension')
    .dropdown()
    .dropdown(
      'setting',
      'onChange', function(value, text) {
        $('#card-extension-warning').toggleClass(
          'visible', value === '.png' || value === '.tiff'
        );
      }
    );
  
  $('#settings-form')
    // Add form validation
    .form({
      on: 'blur',
      inline : true,
      fields: {
        card_directory: {
          rules: [{type: 'empty', prompt: 'Card directory is required'}]
        },
        source_directory: {
          rules: [{type: 'empty', prompt: 'Source directory is required'}]
        },
        episode_data_source: {
          rules: [{type: 'empty', prompt: 'Episode Data Source is required'}]
        },
        image_source_priority: {
          rules: [{type: 'minCount[1]', prompt: 'Select at least one Connection'}]
        },
        card_width: {
          rules: [{type: 'integer[1..]', prompt: 'Dimension must be a positive number'}]
        },
        card_height: {
          rules: [{type: 'integer[1..]', prompt: 'Dimension must be a positive number'}]
        },
        card_filename_format: {
          rules: [{type: 'minLength[1]', prompt: 'Filename format is required'}]
        },
        home_page_size: {
          rules: [{type: 'integer[1..999]', prompt: 'Page size must be between 1 and 999'}],
        },
        episode_data_page_size: {
          rules: [{type: 'integer[1..999]', prompt: 'Page size must be between 1 and 999'}],
        },
      },
    })
    // On form submission, submit API request to change settings
    .on('submit', (event) => {
      event.preventDefault();
      if (!$('#settings-form').form('is valid')) { return; }
      $('#save-changes').toggleClass('loading', true);
      // Prep form
      let form = new FormData(event.target);
<<<<<<< HEAD

      // Parse ISP
      const imageSourcePriority = form.get('image_source_priority').split(',');
      form.delete('image_source_priority');

      // Parse card exclusions
      const excludedCardTypes = form.get('excluded_card_types') === '' ? [] : form.get('excluded_card_types').split(',');
      form.delete('excluded_card_types');

      // Delete blank values
=======
      const imageSourcePriority = form.get('image_source_priority') === '' ? [] : form.get('image_source_priority').split(',');
      const excludedCardTypes = (form.get('excluded_card_types') === '') ? [] : form.get('excluded_card_types').split(',');
      const languageCodes = form.get('language_codes') === '' ? [] : form.get('language_codes').split(',');
      form.delete('image_source_priority'); form.delete('excluded_card_types');
>>>>>>> 2610d4f4
      for (const [key, value] of [...form.entries()]) {
        if (value === '') { form.delete(key); }
      }
      // Add checkbox status as true/false
      $.each($("#settings-form").find('input[type=checkbox]'), (key, val) => {
        form.append($(val).attr('name'), $(val).is(':checked'))
      });

      $.ajax({
        type: 'PATCH',
        url: '/api/settings/update',
        data: JSON.stringify({
          ...Object.fromEntries(form),
          image_source_priority: imageSourcePriority,
          excluded_card_types: excludedCardTypes,
          language_codes: languageCodes,
        }),
        contentType: 'application/json',
        success: () => showInfoToast('Updated Settings'),
        error: response => showErrorToast({title: 'Unable to Update Settngs', response}),
        complete: () => $('#save-changes').toggleClass('loading', false),
      });
    });

  (async () => {
    allCards = await initCardTypeDropdowns();
    updatePreviewTitleCard(allCards, '{{preferences.default_card_type}}');
  })()
}<|MERGE_RESOLUTION|>--- conflicted
+++ resolved
@@ -186,7 +186,6 @@
       $('#save-changes').toggleClass('loading', true);
       // Prep form
       let form = new FormData(event.target);
-<<<<<<< HEAD
 
       // Parse ISP
       const imageSourcePriority = form.get('image_source_priority').split(',');
@@ -196,13 +195,10 @@
       const excludedCardTypes = form.get('excluded_card_types') === '' ? [] : form.get('excluded_card_types').split(',');
       form.delete('excluded_card_types');
 
+      // Parse language codes
+      const languageCodes = form.get('language_codes') === '' ? [] : form.get('language_codes').split(',');
+      
       // Delete blank values
-=======
-      const imageSourcePriority = form.get('image_source_priority') === '' ? [] : form.get('image_source_priority').split(',');
-      const excludedCardTypes = (form.get('excluded_card_types') === '') ? [] : form.get('excluded_card_types').split(',');
-      const languageCodes = form.get('language_codes') === '' ? [] : form.get('language_codes').split(',');
-      form.delete('image_source_priority'); form.delete('excluded_card_types');
->>>>>>> 2610d4f4
       for (const [key, value] of [...form.entries()]) {
         if (value === '') { form.delete(key); }
       }

/*
 * Submit an API request to get updated Series statistics. If successful,
 * then the card stats text and progress bar are updated.
 */
let getStatisticsId;
function getStatistics() {
  $.ajax({
    type: 'GET',
    url: '/api/statistics/series/{{series.id}}',
    success: statistics => {
      // Update card count text
      const [cardStat, episodeStat] = statistics;
      $('#card-count')[0].innerHTML = `<i class="image outline icon"></i><span class="ui pulsate text" onclick="getStatistics();">${cardStat.value} Cards / ${episodeStat.value} Episodes</span>`;
      
      // Update progress bar
      let cardVal = Math.min(cardStat.value, episodeStat.value);
      $('#card-progress').progress({
        total: episodeStat.value,
        value: `${cardVal},${episodeStat.value-cardVal}`,
        duration: 1500,
      });
    }, error: response => {
      if (response.status === 401) {
        clearInterval(getStatisticsId);
      }
    },
  });
}

let editedEpisodeIds = [];
function getUpdateEpisodeObject(episodeId) {
  // Get all inputs for this episode
  const episodeInputs = $(`#episode-id${episodeId} input`);
  // Construct updateEpisode object
  let updateEpisode = {},
      template_ids = [];
  Object.entries(episodeInputs).forEach(([index, input]) => {
    if (input.name !== undefined) {
      // Handle Templates
      if (input.name === 'template_ids' && input.value !== '') {
        template_ids = input.value.split(','); 
      }
      // Handle percentage values
      else if (input.value != '' && ['font_size', 'font_kerning', 'font_stroke_width'].includes(input.name)) {
        updateEpisode[input.name] = input.value/100.0;
      } else {
        updateEpisode[input.name] = input.value;
      }
    }
  });
  // Append boolean state icons to object as none/true/false
  $(`#episode-id${episodeId} td[data-type="boolean"]`).each((index, value) => {
    const iconClassList = value.firstChild.classList;
    if (iconClassList.contains('question')) {
      updateEpisode[value.dataset['column']] = null;
    } else if (iconClassList.contains('check')) {
      updateEpisode[value.dataset['column']] = true;
    } else {
      updateEpisode[value.dataset['column']] = false;
    }
  });

  return {...updateEpisode, template_ids: template_ids};
}

/*
 * Submit an API request to create the Title Card for the Episode with the given
 * ID. If successful, the card data of the current page is reloaded and the
 * Episode's row marking is removed
 * 
 * @param {int} episodeId - ID of the Episode whose Card is being created.
 */
function createEpisodeCard(episodeId) {
  $.ajax({
    type: 'POST',
    url: `/api/cards/episode/${episodeId}`,
    success: () => {
      showInfoToast('Created Title Card');
      getCardData();
      $(`#episode-id${episodeId}`).toggleClass('left red marked', false);
    }, error: response => showErrorToast({title: 'Error Creating Title Card', response}),
  });
}

/*
 * Submit an API request to save the modified Episode configuration
 * for the given Episode.
 * 
 * @param {int} episodeId - ID of the Episode whose config is being changed.
 */
function saveEpisodeConfig(episodeId) {
  const updateEpisodeObject = getUpdateEpisodeObject(episodeId);
  $.ajax({
    type: 'PATCH',
    url: `/api/episodes/episode/${episodeId}`,
    contentType: 'application/json',
    data: JSON.stringify(updateEpisodeObject),
    success: () => {
      showInfoToast('Updated Episode'),
      // Remove this ID from the array of edited Episodes
      editedEpisodeIds = editedEpisodeIds.filter(id => id !== episodeId);
    }, error: response => showErrorToast({title: 'Error Updating Episode', response}),
  });
}

/*
 * Submit an API request to batch save all modified Episode configurations. This
 * uses the Episode ID's in the global `editedEpisodeIds` array.
 */

function saveAllEpisodes() {
  // Get update objects
  const updateEpisodeObjects = editedEpisodeIds.map(episodeId => {
    return {
      episode_id: episodeId,
      update_episode: getUpdateEpisodeObject(episodeId),
    };
  });

  // Submit API request
  $.ajax({
    type: 'PATCH',
    url: '/api/episodes/batch',
    contentType: 'application/json',
    data: JSON.stringify(updateEpisodeObjects),
    success: () => {
      // Updated successfully, show toast and reset list
      showInfoToast(`Updated ${updateEpisodeObjects.length} Episodes`);
      editedEpisodeIds = [];
    }, error: response => showErrorToast({title: 'Error Updating Episodes', response}),
  });
}

// Initialize series config data
let allStyles, availableTemplates, availableFonts;
async function initalizeSeriesConfig() {
  // Get all connections
  const allConnections = await fetch('/api/connection/all').then(resp => resp.json());
  // Libraries
  $.ajax({
    type: 'GET',
    url: '/api/available/libraries/all',
    success: libraries => {
      // Start library value list with those selected by the Series
      let values = {{series.libraries|safe}}.map(library => {
        return {
          interface: library.interface,
          interface_id: library.interface_id,
          name: library.name,
          selected: true
        };
      });
      // Add each library not already added to the Series
      libraries.forEach(({interface, interface_id, name}) => {
        if (!(values.some(library => library.interface_id === interface_id && library.name === name))) {
          values.push({interface, interface_id, name, selected: false});
        }
      });

      $('.dropdown[data-value="libraries"]').dropdown({
        placeholder: 'None',
        values: values.map(({interface, interface_id, name, selected}) => {
          const serverName = allConnections.filter(connection => connection.id === interface_id)[0].name || interface;
          return {
            name: name,
            text: `${name} (${serverName})`,
            value: `${interface}::${interface_id}::${name}`,
            description: serverName,
            descriptionVertical: true,
            selected: selected,
          };
        }),
      });
    }, error: response => showErrorToast({title: 'Error Querying Libraries', response}),
  });

  // Episode data sources
  const allEpisodeDataSources = await fetch('/api/settings/episode-data-source').then(resp => resp.json());
  $('.dropdown[data-value="data_source_id"]').dropdown({
    placeholder: 'Default',
    values: allEpisodeDataSources.map(({name, interface_id}) => {
      return {name, value: interface_id, selected: `${interface_id}` === '{{series.data_source_id}}'};
    }),
  });
  // Special syncing
  initializeNullableBoolean({
    dropdownElement: $('#series-config-form .dropdown[data-value="sync_specials"]'),
    value: '{{series.sync_specials}}',
  });
  // Skip localized images
  initializeNullableBoolean({
    dropdownElement: $('#series-config-form .dropdown[data-value="skip_localized_images"]'),
    value: '{{series.skip_localized_images}}',
  });
  // Template
  $('#card-config-form .dropdown[data-value="template_ids"]').dropdown({
    values: getActiveTemplates({{series.template_ids}}, availableTemplates),
  });
  // Card types
  loadCardTypes({
    element: '#card-config-form .dropdown[data-value="card-types"]',
    isSelected: (identifier) => identifier === '{{series.card_type}}',
    showExcluded: false,
    // Dropdown args
    dropdownArgs: {
      placeholder: 'Default',
    }
  });
  // Styles
  $('#card-config-form .dropdown[data-value="watched-style"]').dropdown({
    values: [
      {name: 'Art Variations', type: 'header'},
      ...allStyles.filter(({style_type}) => style_type === 'art').map(({name, value}) => {
        return {name: name, value: value, selected: value === '{{series.watched_style}}'};
      }),
      {name: 'Unique Variations', type: 'header'},
      ...allStyles.filter(({style_type}) => style_type === 'unique').map(({name, value}) => {
        return {name: name, value: value, selected: value === '{{series.watched_style}}'};
      }),
    ],
  });
  // Unwatched style
  $('#card-config-form .dropdown[data-value="unwatched-style"]').dropdown({
    values: [
      {name: 'Art Variations', type: 'header'},
      ...allStyles.filter(({style_type}) => style_type === 'art').map(({name, value}) => {
        return {name: name, value: value, selected: value === '{{series.unwatched_style}}'};
      }),
      {name: 'Unique Variations', type: 'header'},
      ...allStyles.filter(({style_type}) => style_type === 'unique').map(({name, value}) => {
        return {name: name, value: value, selected: value === '{{series.unwatched_style}}'};
      }),
    ]
  });
  // Fonts
  $('#card-config-form .dropdown[data-value="fonts"]').dropdown({
    values: availableFonts.map(({id, name}) => {
      return {name, value: id, selected: `${id}` === '{{series.font_id}}'};
    })
  });
  if ('{{series.font_id}}' === 'None') {
    $('.field a[data-value="font-link"]').remove();
  } else {
    $('.field a[data-value="font-link"]')[0].href = `/fonts#font-id{{series.font_id}}`;
  }
  // Font card case
  $('#card-config-form .dropdown[data-value="font_title_case"]').dropdown({
    values: [
      {name: 'Blank', value: 'blank', selected: '{{series.font_title_case}}' === 'blank'},
      {name: 'Lowercase', value: 'lower', selected: '{{series.font_title_case}}' === 'lower'},
      {name: 'Source', value: 'source', selected: '{{series.font_title_case}}' === 'source'},
      {name: 'Titlecase', value: 'title', selected: '{{series.font_title_case}}' === 'title'},
      {name: 'Uppercase', value: 'upper', selected: '{{series.font_title_case}}' === 'upper'},
    ],
  });
  // Hide season text
  initializeNullableBoolean({
    dropdownElement: $('#card-config-form .dropdown[data-value="hide_season_text"]'),
    value: '{{series.hide_season_text}}',
  });
  // Hide episode text
  initializeNullableBoolean({
    dropdownElement: $('#card-config-form .dropdown[data-value="hide_episode_text"]'),
    value: '{{series.hide_episode_text}}',
  });
  // Translations
  const allTranslations = await fetch('/api/available/translations').then(resp => resp.json());
  {% if series.translations is not none %}
  if ({{series.translations|safe}}.length > 0) { 
    const translationSegment = $('#card-config-form [data-value="translations"]');
    for (const translation of {{series.translations|safe}}) {
      const newTranslation = document.querySelector('#translation-template').content.cloneNode(true);
      translationSegment.append(newTranslation);
      $(`#card-config-form .dropdown[data-value="language_code"]`).last().dropdown({
        values: [
          {name: 'Language', type: 'header'},
          ...allTranslations.map(({language_code, language}) => {
            return {name: language, value: language_code, selected: translation.language_code === language_code};
          })
        ],
      });
      let extraValue = [];
      if (translation.data_key !== 'preferred_title' && translation.data_key !== 'kanji') {
        extraValue.push({name: translation.data_key, value: translation.data_key, selected: true});
      }
      $(`#card-config-form .dropdown[data-value="data_key"]`).last().dropdown({
        allowAdditions: true,
        values: [
          {name: 'Key', type: 'header'},
          {name: 'Preferred title', text: 'the preferred title', value: 'preferred_title', selected: translation.data_key === 'preferred_title'},
          {name: 'Kanji', text: 'kanji', value: 'kanji', selected: translation.data_key === 'kanji'},
          ...extraValue,
        ]
      });
    }
  }
  {% endif %}
  // Extras
  {% if series.extras is not none %}
  if (Object.entries({{series.extras|safe}}).length > 0) {
    // Add field for each extra
    const extraField = document.querySelector('.field[data-value="extras"]');
    for (const [key, value] of Object.entries({{series.extras|safe}})) {
      const extra = document.getElementById('extra-template').content.cloneNode(true);
      extra.querySelector('input[name="extra_values"]').value = value;
      extraField.appendChild(extra);
    }
    // Initialize each extra dropdown
    for (const [index, [key, value]] of Object.entries({{series.extras|safe}}).entries()) {
      initializeExtraDropdowns(
        key,
        $(`#card-config-form .dropdown[data-value="extra_keys"]`).eq(index),
        $(`#card-config-form .field[data-value="extras"] .popup .header`).eq(index),
        $(`#card-config-form .field[data-value="extras"] .popup .description`).eq(index),
      );
    }
    $('#card-config-form .field[data-value="extras"] .link.icon').popup({inline: true});
  }
  {% endif %}
  // Add season title on button press
  $('#card-config-form .button[data-value="addTitle"]').on('click', () => {
    const newRange = document.createElement('input');
    newRange.name = 'season_title_ranges'; newRange.type = 'text';
    newRange.setAttribute('data-value', 'season-titles');
    const newTitle = document.createElement('input');
    newTitle.name = 'season_title_values'; newTitle.type = 'text';
    $('#card-config-form .field[data-value="season-title-range"]').append(newRange);
    $('#card-config-form .field[data-value="season-title-value"]').append(newTitle);
  });
  // Add translation on button press
  $(`#card-config-form .button[data-add-field="translation"]`).on('click', () => {
    const newTranslation = document.querySelector('#translation-template').content.cloneNode(true);
    $(`#card-config-form [data-value="translations"]`).append(newTranslation);
    // Language code dropdown
    $(`#card-config-form .dropdown[data-value="language_code"]`).last().dropdown({
      values: [
        {name: 'Language', type: 'header'},
        ...allTranslations.map(({language_code, language}) => {
          return {name: language, value: language_code};
        })
      ],
    });
    // Data key dropdown
    $(`#card-config-form .dropdown[data-value="data_key"]`).last().dropdown({
      allowAdditions: true,
      values: [
        {name: 'Key', type: 'header'},
        {name: 'Preferred title', text: 'the preferred title', value: 'preferred_title'},
        {name: 'Kanji', text: 'kanji', value: 'kanji'},
      ]
    });
  });
}

/*
 * Submit an API request to query TPDb for this Series' poster. If successful,
 * the URL field of the edit poster modal is populated.
 */
function queryTMDbPoster() {
  $.ajax({
    type: 'GET',
    url: '/api/series/{{series.id}}/poster/query',
    success: posterUrl => {
      if (posterUrl === null) {
        $.ajax({class: 'error', title: 'TMDb returned no images'});
      } else {
        $('#edit-poster-modal input[name="poster_url"]').val(posterUrl);
      }
    }, error: () => $.ajax({class: 'error', title: 'TMDb returned no images'}),
  });
}

function deleteObject(args) {
  const {url, dataObject, label, deleteElements} = args;
  $.ajax({
    type: 'PATCH',
    url: url,
    data: JSON.stringify(dataObject),
    contentType: 'application/json',
    success: () => {
      showInfoToast(`Deleted ${label}`);
      $(deleteElements).remove();
    }, error: response => showErrorToast({title: `Error Deleting ${label}`, response}),
  });
}

function editEpisodeExtras(episode) {
  // Clear existing values
  $('#episode-extras-modal .field > .field, #episode-extras-modal .fields > .field > input').remove();
  // Add existing translations
  for (let [data_key, value] of Object.entries(episode.translations)) {
    const newKey = document.createElement('input');
    newKey.name = 'translation_key'; newKey.value = data_key;
    const newValue = document.createElement('input');
    newValue.name = 'translation_value'; newValue.value = value;
    $('#episode-extras-modal .field[data-value="translation-key"]').append(newKey);
    $('#episode-extras-modal .field[data-value="translation-value"]').append(newValue);
  }
  // Assign functions to add/delete translation buttons
  $('#episode-extras-modal .button[data-delete-field="translations"]').off('click').on('click', () => {
    deleteObject({
      url: `/api/episodes/episode/${episode.id}`,
      dataObject: {translations: {}},
      label: 'Translations',
      deleteElements: '#episode-extras-modal .field[data-value="translations"] input',
    });
  });
  // Add existing extras
  if (episode.extras !== null) {
    // Remove any existing fields
    $('#episode-extras-modal .field[data-value="extras"] .field').remove();
    // Add new fields
    const extraField = $('#episode-extras-modal .field[data-value="extras"]');
    for (const [key, value] of Object.entries(episode.extras)) {
      const extra = document.getElementById('extra-template').content.cloneNode(true);
      extra.querySelector('input[name="extra_values"]').value = value;
      extraField.append(extra);
      initializeExtraDropdowns(
        key,
        $(`#episode-extras-modal .dropdown[data-value="extra_keys"]`).first(),
        $(`#episode-extras-modal  .field[data-value="extras"] .popup .header`).first(),
        $(`#episode-extras-modal  .field[data-value="extras"] .popup .description`).first(),
      );
    }
    $('#episode-extras-modal .field[data-value="extras"] .link.icon').popup({inline: true});
  }
  // Assign functions to delete extra buttons
  $('#episode-extras-modal .button[data-delete-field="extras"]').off('click').on('click', () => {
    deleteObject({
      url: `/api/episodes/episode/${episode.id}`,
      dataObject: {extra_keys: null, extra_values: null},
      label: 'Extras',
      deleteElements: '#episode-extras-modal .field[data-value="extras"] .field',
    });
  });
  // Show modal
  $('#episode-extras-modal').modal('show');

  // Submit episode extras form
  $('#episode-extras-form').off('submit').on('submit', event => {
    event.preventDefault();
    if (!$('#episode-extras-form').form('is valid')) { return; }
    const translationKeys = $('#episode-extras-modal input[name="translation_key"]');
    const translationValues = $('#episode-extras-modal input[name="translation_value"]');
    const data = {
      extra_keys: $('#episode-extras-modal input[name="extra_keys"]').map((ind, element) => element.value).toArray(),
      extra_values: $('#episode-extras-modal input[name="extra_values"]').map((ind, element) => element.value).toArray(),
    };
    if (translationKeys.length) { 
      data.translations = Object.assign(...translationKeys.map((k, i) => ({ [i.value]: translationValues[k].value })));
    }
    $.ajax({
      type: 'PATCH',
      url: `/api/episodes/episode/${episode.id}`,
      data: JSON.stringify(data),
      contentType: 'application/json',
      success: updatedEpisode => {
        showInfoToast('Updated Episode');
        // Update the extras/translation modal for this Episode
        $(`#episode-id${episode.id} td[data-column="extras"] a`)
          .off('click')
          .on('click', () => editEpisodeExtras(updatedEpisode));
      }, error: response => showErrorToast({title: 'Error Updating Episode', response}),
    });
  });
}

function initStyles() {
  // Toggle icons on click
  $('.table .togglable.icon').on('click', (event) => {
    // Non-tristate icons toggle check <-> x
    // Tristate icons toggle ? -> check -> x -> [...]
    if (event.target.classList.contains('check')) {
      event.target.classList.remove('green', 'check');
      event.target.classList.add('red', 'times', 'circle', 'outline');
    } else if (event.target.classList.contains('question')) {
      event.target.classList.remove('gray', 'question');
      event.target.classList.add('green', 'check');
    } else {
      event.target.classList.remove('red', 'times', 'circle', 'outline');
      // Tristate x goes to ?, bistate x goes to check
      if (event.target.classList.contains('tristate')) {
        event.target.classList.add('gray', 'question');
      } else {
        event.target.classList.add('green', 'check'); 
      }
    }
  });
  // Update input widths when typing
  $('.table .transparent.input:not(.id) input').on('input', (event) => {
    event.target.style.width = Math.max(`${event.target.value}`.length + 1, 8) + 'ch';
  });

  // Refresh theme for any newly added HTML
  refreshTheme();
}

/*
 * Submit an API request to open the upload source image modal and then submit
 * an API request to upload that image when the modal form is submitted.
 * 
 * @param {int} episodeId: ID of the Episode whose source image is being
 *                         uploaded.
 */
function uploadEpisodeSource(episodeId) {
  $('#upload-source-form').off('submit').on('submit', event => {
    event.preventDefault();
    $.ajax({
      type: 'POST',
      url: `/api/sources/episode/${episodeId}/upload`,
      data: new FormData(event.target),
      cache: false,
      contentType: false,
      processData: false,
      success: () => {
        showInfoToast('Updated Source Image');
        getFileData();
      }, error: response => showErrorToast({title: 'Error Updating Source Image', response}),
      complete: () => $('#upload-source-form')[0].reset(),
    });
  });
  $('#upload-source-modal').modal('show');
}

/*
 * Submit an API request to mirror the source image of the given Episode. If
 * successful, then re-query the File and Card data.
 * 
 * @param {int} episodeId: ID of the Episode whose Source Image is being
 *                         modified.
 */
function mirrorSourceImage(episodeId) {
  $.ajax({
    type: 'PUT',
    url: `/api/sources/episode/${episodeId}/mirror`,
    success: () => {
      showInfoToast('Mirrored Source Image');
      getFileData();
      getCardData();
      $(`#episode-id${episodeId}`).toggleClass('left red marked', true);
    },
    error: response => showErrorToast({title: 'Error Mirroring Source Image', response}),
  });
}

let currentFilePage = 1;
async function getFileData(page=currentFilePage) {
  const fileTemplate = document.getElementById('file-card-template');
  const rowTemplate = document.getElementById('file-row-template');
  const allFiles = await fetch(`/api/sources/series/{{series.id}}?page=${page}&size=12`).then(resp => resp.json());

  // Some error occured, toast and exit
  if (allFiles.detail !== undefined) {
    $.toast({
      class: 'error',
      title: 'Error getting Source details',
      message: allFiles.detail,
      displayTime: 0,
    });
    return;
  }

  // Update source image table
  const sources = allFiles.items.map(source => {
    const elementId = `file-episode${source.episode_id}`;
    {% if preferences.sources_as_table %}
    const row = rowTemplate.content.cloneNode(true);
    row.querySelector('tr').id = elementId;
    // Season
    const season = row.querySelector('td[data-column="season_number"]');
    season.innerText = source.season_number;
    season.dataset.sortValue = source.season_number;
    // Episode
    const episode = row.querySelector('td[data-column="episode_number"]');
    episode.innerText = source.episode_number;
    episode.dataset.sortValue = source.episode_number;
    // Width
    const width = row.querySelector('td[data-column="width"]');
    width.innerText = source.width || 'Missing';
    width.dataset.sortValue = source.width;
    // Height
    const height = row.querySelector('td[data-column="height"]');
    height.innerHTML = source.height || 'Missing';
    height.dataset.sortValue = source.height;
    // Filesize
    const filesize = row.querySelector('td[data-column="filesize"]');
    if (source.exists) {
      filesize.innerText = formatBytes(source.filesize, 1);
      filesize.dataset.sortValue = source.filesize;
      // Disable search TMDb icon
      row.querySelector('[data-column="search-tmdb"]').classList.add('disabled');
      row.querySelector('[data-column="search-tmdb"] i').classList.add('disabled');
      // Add mirror API request to mirror icon
      row.querySelector('i[data-action="mirror"]').onclick = () => mirrorSourceImage(source.episode_id);
    } else {
      filesize.innerText = 'Missing'; filesize.dataset.sortValue = 0;
      width.classList.add('error');
      height.classList.add('error');
      filesize.classList.add('error');
      row.querySelector('i[data-action="search-tmdb"]').onclick = () => getEpisodeSourceImage(source.episode_id, elementId);
      row.querySelector('[data-column="mirror"]').classList.add('disabled');
      row.querySelector('[data-column="mirror"] i').classList.add('disabled');
    }
    // Launch TMDb browse modal when TMDb logo is clicked
    const tmdbLogo = row.querySelector('[data-action="browse-sources"]');
    if (tmdbLogo !== null) {
      tmdbLogo.onclick = () => browseSourceImages(source.episode_id, elementId);
    }
    // Launch upload source modal when upload icon is clicked
    row.querySelector('i[data-action="upload"]').onclick = () => uploadEpisodeSource(source.episode_id);

    return row;
    {% else %}
    const file = fileTemplate.content.cloneNode(true);
    // Fill in the card values present on all files
    file.querySelector('.card').id = elementId;
    file.querySelector('[data-value="index"]').innerHTML = `Season ${source.season_number} Episode ${source.episode_number}`;
    file.querySelector('[data-value="path"]').innerHTML = source.source_file_name;
    // Launch TMDb browse modal when TMDb logo is clicked
    const tmdbLogo = file.querySelector('[data-action="browse-sources"]');
    if (tmdbLogo !== null) {
      tmdbLogo.onclick = () => browseSourceImages(source.episode_id, elementId);
    }
    // Launch upload source modal when upload icon is clicked
    file.querySelector('i[data-action="upload"]').onclick = () => uploadEpisodeSource(source.episode_id);
    if (source.exists) {
      // Disable search icon
      file.querySelector('i[data-action="search-tmdb"]').classList.add('disabled');
      // Add mirror API request to mirror icon
      file.querySelector('i[data-action="mirror"]').onclick = () => mirrorSourceImage(source.episode_id);
      // Remove missing label, fill in dimensions and filesize
      file.querySelector('[data-value="missing"]').remove();
      file.querySelector('[data-value="dimension"]').innerHTML = `${source.width}x${source.height}`;
      file.querySelector('[data-value="filesize"]').innerHTML = formatBytes(source.filesize, 1);
    } else {
      // Add download image function to icon click
      file.querySelector('i[data-action="search-tmdb"]').onclick = () => getEpisodeSourceImage(source.episode_id, elementId);
      // Disable mirror button
      file.querySelector('i[data-action="mirror"]').classList.add('disabled');
      // Make the card red, remove unnecessary elements
      file.querySelector('.card').classList.add('red');
      file.querySelector('[data-value="dimension"]').remove();
      file.querySelector('[data-value="filesize"]').remove();
    }

    return file;
    {% endif %}
  });
  document.getElementById('source-images').replaceChildren(...sources);

  // Update source image previews
  const sourceImages = allFiles.items.map(source => {
    // Clone template
    const image = document.getElementById('preview-image-template').content.cloneNode(true);
    if (source.exists) {
      image.querySelector('.dimmer .content').innerHTML = `<h4>Season ${source.season_number} Episode ${source.episode_number} (${source.source_file_name})</h4>`;
      image.querySelector('img').src = `${source.source_url}?${source.filesize}`;
    }

    return image;
  });
  document.getElementById('source-image-previews').replaceChildren(...sourceImages);

  // Update pagination
  currentFilePage = page;
  updatePagination({
    paginationElementId: 'file-pagination',
    navigateFunction: getFileData,
    page: allFiles.page,
    pages: allFiles.pages,
    amountVisible: isSmallScreen() ? 6 : 15,
  });
  refreshTheme();
  $('#source-image-previews .image .dimmer').dimmer({transition: 'fade up', on: 'hover'});
}

async function getEpisodeData(page=1) {
  // Get the parent table
  let episodeTable = document.getElementById('episode-data-table');
  if (episodeTable === null) { return; }

  // Get row template
  const rowTemplate = document.querySelector('#episode-row');
  if (rowTemplate === null) { return; }

  // Get page of episodes via API
  const episodeData = await fetch(`/api/episodes/series/{{series.id}}/all?size={{preferences.episode_data_page_size}}&page=${page}`).then(resp => resp.json());
  if (episodeData === null || episodeData.items.length === 0) { return; }
  const episodes = episodeData.items;

  // Different HTML for each togglable boolean icon
  function getIcon(value, triState=true) {
    const triStateClass = triState ? ' tristate' : '';
    if (value === null) {
      return `<i class="ui gray question${triStateClass} togglable icon"></i>`;
    } else if (value === true) {
      return `<i class="ui green check${triStateClass} togglable icon"></i>`;
    } else {
      return `<i class="ui red times circle outline${triStateClass} togglable icon"></i>`;
    }
  }

  // Create 
  const rows = episodes.map(episode => {
    // Create new row for this episode
    const row = rowTemplate.content.cloneNode(true);
    // Set row ID
    row.querySelector('tr').id = `episode-id${episode.id}`;
    row.querySelector('tr').dataset.episodeId = episode.id;
    // Add red mark if no Card is present
    if (episode.card.length == 0) { row.querySelector('tr').classList.add('left', 'red', 'marked'); }
    // Assign functions to onclick of <a> element
    row.querySelector('td[data-column="create"] a').onclick = () => createEpisodeCard(episode.id);
    row.querySelector('td[data-column="edit"] a').onclick = () => saveEpisodeConfig(episode.id);
    // Fill in row data
    row.querySelector('td[data-column="season_number"]').innerHTML = episode.season_number;
    row.querySelector('td[data-column="season_number"]').dataset.sortValue = episode.season_number;
    row.querySelector('td[data-column="episode_number"]').innerHTML = episode.episode_number;
    row.querySelector('td[data-column="episode_number"]').dataset.sortValue = episode.episode_number;
    row.querySelector('input[name="absolute_number"]').value = episode.absolute_number;
    row.querySelector('td[data-column="absolute_number"]').dataset.sortValue = episode.absolute_number;
    row.querySelector('input[name="title"]').value = episode.title;
    row.querySelector('td[data-column="title"]').dataset.sortValue = episode.title;
    row.querySelector('td[data-column="match_title"]').innerHTML = getIcon(episode.match_title, true);
    row.querySelector('td[data-column="auto_split_title"]').innerHTML = getIcon(episode.auto_split_title, false);
      // Template ID
      // Font ID
      // Card type
    row.querySelector('td[data-column="hide_season_text"]').innerHTML = getIcon(episode.hide_season_text, true);
    row.querySelector('input[name="season_text"]').value = episode.season_text;
    row.querySelector('td[data-column="hide_episode_text"]').innerHTML = getIcon(episode.hide_episode_text, true);
    row.querySelector('input[name="episode_text"]').value = episode.episode_text;
    {% if not preferences.simplified_data_table %}
      // Unwatched style
      // Watched style
    row.querySelector('input[name="font_color"]').value = episode.font_color;
    row.querySelector('input[name="font_size"]').value = episode.font_size;
    row.querySelector('input[name="font_stroke_width"]').value = episode.font_stroke_width;
    row.querySelector('input[name="font_interline_spacing"]').value = episode.font_interline_spacing;
    row.querySelector('input[name="font_interword_spacing"]').value = episode.font_interword_spacing;
    row.querySelector('input[name="font_vertical_shift"]').value = episode.font_vertical_shift;
    row.querySelector('input[name="source_file"]').value = episode.source_file;
    row.querySelector('input[name="card_file"]').value = episode.card_file;
    {% endif %}
    row.querySelector('td[data-column="extras"] a').onclick = () => editEpisodeExtras(episode);
    row.querySelector('td[data-column="watched"]').innerHTML = getIcon(episode.watched, false);
    {% if not preferences.simplified_data_table %}
    const embyIdInput = row.querySelector('input[name="emby_id"]');
    if (embyIdInput !== null) { embyIdInput.value = episode.emby_id; }
    row.querySelector('input[name="imdb_id"]').value = episode.imdb_id;
    const jellyfinIdInput = row.querySelector('input[name="jellyfin_id"]');
    if (jellyfinIdInput !== null) { jellyfinIdInput.value = episode.jellyfin_id; }
    const tmdbIdInput = row.querySelector('input[name="tmdb_id"]');
    if (tmdbIdInput !== null) { tmdbIdInput.value = episode.tmdb_id; }
    row.querySelector('input[name="tvdb_id"]').value = episode.tvdb_id;
    const tvrageIdInput = row.querySelector('input[name="tvrage_id"]')
    if (tvrageIdInput !== null) { tvrageIdInput.value = episode.tvrage_id; }
    {% endif %}
    row.querySelector('td[data-column="delete"] a').onclick = () => deleteEpisode(episode.id);
    return row;
  });
  episodeTable.replaceChildren(...rows);

  // Initialize dropdowns, assign form submit API request
  await getAllCardTypes();
  episodes.forEach(episode => {
    // Templates
    $(`#episode-id${episode.id} .dropdown[data-value="template_ids"]`).dropdown({
      values: getActiveTemplates(episode.template_ids, availableTemplates),
    });
    // Fonts
    $(`#episode-id${episode.id} .dropdown[data-value="font_id"]`).dropdown({
      values: availableFonts.map(({id, name}) => {
        return {name: name, value: id, selected: episode.font_id === id};
      })
    });
    // Card type
    loadCardTypes({
      element: `#episode-id${episode.id} .dropdown[data-value="card_type"]`,
      isSelected: (identifier) => identifier === episode.card_type,
      showExcluded: false,
      dropdownArgs: {}
    });
    // Unwatched style
    $(`#episode-id${episode.id} .dropdown[data-value="unwatched_style"]`).dropdown({
      values: [
        {name: 'Art Variations', type: 'header'},
        ...allStyles.filter(({style_type}) => style_type === 'art').map(({name, value}) => {
          return {name: name, value: value, selected: value === episode.unwatched_style};
        }),
        {name: 'Unique Variations', type: 'header'},
        ...allStyles.filter(({style_type}) => style_type === 'unique').map(({name, value}) => {
          return {name: name, value: value, selected: value === episode.unwatched_style};
        }),
      ],
    });
    // Watched style
    $(`#episode-id${episode.id} .dropdown[data-value="watched_style"]`).dropdown({
      values: [
        {name: 'Art Variations', type: 'header'},
        ...allStyles.filter(({style_type}) => style_type === 'art').map(({name, value}) => {
          return {name: name, value: value, selected: value === episode.watched_style};
        }),
        {name: 'Unique Variations', type: 'header'},
        ...allStyles.filter(({style_type}) => style_type === 'unique').map(({name, value}) => {
          return {name: name, value: value, selected: value === episode.watched_style};
        }),
      ],
    });
  });
  $('.sortable.table').tablesort()
  initStyles();

  // Update Episode pagination
  updatePagination({
    paginationElementId: 'pagination',
    navigateFunction: getEpisodeData,
    page: episodeData.page,
    pages: episodeData.pages,
    amountVisible: isSmallScreen() ? 6 : 18,
  });
}

/*
 * Submit an API request to load the given page of  Title Card previews.
 * If successful, then the cards are loaded into the page under the
 * appropriate element, and the pagination menu is updated.
 */
let currentCardPage = 1;
function getCardData(page=currentCardPage, transition=false) {
  const pageSize = isSmallScreen() ? 3 : 12;
  $.ajax({
    type: 'GET',
    url: `/api/cards/series/{{series.id}}?page=${page}&size=${pageSize}`,
    success: cards => {
      const previewTemplate = document.getElementById('preview-image-template');
      const previews = cards.items.map(card => {
        const preview = previewTemplate.content.cloneNode(true);
        // Fill out preview
        // Start hidden if transitioning
        if (transition && !isSmallScreen()) {
          preview.querySelector('.image').classList.add('transition', 'hidden');
        }
<<<<<<< HEAD
        {% if preferences.library_unique_cards %}
        if (card.library_name) {
          preview.querySelector('.dimmer .content').innerHTML = `<h5>Season ${card.episode.season_number} Episode ${card.episode.episode_number} (${card.library_name})</h5>`;
        } else {
          preview.querySelector('.dimmer .content').innerHTML = `<h5>Season ${card.episode.season_number} Episode ${card.episode.episode_number}</h5>`;
        }
        {% else %}
        preview.querySelector('.dimmer .content').innerHTML = `<h5>Season ${card.episode.season_number} Episode ${card.episode.episode_number}</h5>`;
        {% endif %}
=======
        preview.querySelector('img').onclick = () => createEpisodeCard(card.episode_id);
        preview.querySelector('.dimmer .content').innerHTML = `<h4>Season ${card.episode.season_number} Episode ${card.episode.episode_number}`;
>>>>>>> 16b66feb
        const modifiedUrl = card.card_file.replace('{{preferences.card_directory}}', '/cards')
        preview.querySelector('img').src = `${modifiedUrl}?${card.filesize}`;
        return preview;
      });
      // Add elements to page
      if (transition && !isSmallScreen()) {
        $('#card-previews .image').transition({transition: 'fade out', interval: 20});
        setTimeout(() => {
          document.getElementById('card-previews').replaceChildren(...previews);
          $('#card-previews .image').transition({transition: 'fade out', interval: 20});
        }, 500);
      } else {
        document.getElementById('card-previews').replaceChildren(...previews);
      }

      // Update pagination
      currentCardPage = page;
      updatePagination({
        paginationElementId: 'card-pagination',
        navigateFunction: getCardData,
        page: cards.page,
        pages: cards.pages,
        amountVisible: isSmallScreen() ? 6 : 15,
      });

      // Refresh theme, initialize dimmers
      refreshTheme();
      $('#card-previews .image .dimmer').dimmer({transition: 'fade up', on: 'hover'});
    },
    // error: response => showErrorToast({title: 'Error Getting Card Data', response}),
  });
}

async function initAll() {
  // Get global availables for initializing dropdowns
  allStyles = await fetch('/api/available/styles').then(resp => resp.json());
  availableTemplates = await fetch('/api/available/templates').then(resp => resp.json());
  availableFonts = await fetch('/api/available/fonts').then(resp => resp.json());

  // Initialize 
  initalizeSeriesConfig();
  getEpisodeData();
  initStyles();
  getCardData();
  getFileData();
  
  // Schedule recurring statistics query
  getStatistics();
  getStatisticsId = setInterval(getStatistics, 60000); // Refresh stats every 30s
  setInterval(getCardData, 60000);

  // Open tab indicated by URL param
  const tab = window.location.hash.substring(1) || 'options';
  $('.menu .item')
    .tab('change tab', tab)
    // When tab is changed, update hash URL field 
    .tab({
      onVisible: (tabPath) => history.replaceState(null, null, `#${tabPath}`),
    });

  // Enable all dropdowns, menus, and accordians
  $('.ui.dropdown').dropdown();
  $('.ui.accordion').accordion();
  $('.ui.checkbox').checkbox();

  // Enable IOS hover on the series poster
  $('.ui.special.card .image').dimmer({
    on: 'ontouchstart' in document.documentElement ? 'click' : 'hover'
  });

  // Make clearable dropdowns clearable
  $('.ui.clearable.dropdown').dropdown({
    'clearable': true,
    'placeholder': 'None',
  });

  // Show season title helper popup
  $('.field[data-value="season-titles"] label i').popup({
    popup : $('#season-title-popup'),
    position: 'right center',
  });

  // Enable edit poster modal, attach to the edit poster button
  $('#edit-poster-modal')
    .modal('attach events', '#poster', 'show')  // Show modal on add button press
    .modal('setting', 'transition', 'fade up')  // Fade up modal on reveal
    .modal('setting', 'closable', false)        // Don't allow closing by clicking outside modal
    .modal({
      blurring: true,                           // Blur background when shown
      onHidden: ($element) => {                 // Reset input on close
        $('#edit-poster-form')[0].reset();
      }}
    );

  // Delete series modal
  $('#delete-series-modal').modal('attach events', '#delete-series');

  // Configure new episode modal
  $('#new-episode-modal')
    .modal('attach events', '#new-episode', 'show') // Show modal on add buton press
    .modal('setting', 'transition', 'fade up')      // Fade up modal on reveal
    .modal('setting', 'closable', false)            // Don't allow closing by clicking outside modal
    .modal({
      onApprove: () => {                            // Don't close if form is invalid
        return $('#new-episode-form').form('is valid');
      }, blurring: true,                            // Blur background when shown
    });

  // On edit poster modal submission, submit API request
  $('#edit-poster-form').on('submit', event => {
    event.preventDefault();
    $('#submit-poster-button').toggleClass('loading', true);
    $.ajax({
      type: 'POST',
      url: '/api/series/{{series.id}}/poster',
      data: new FormData(event.target),
      cache: false,
      contentType: false,
      processData: false,
      success: response => {
        showInfoToast('Updated poster');
        // Reload image
        $('#poster-image')[0].src = `${response}?${new Date().getTime()}`;
      }, error: response => showErrorToast({title: 'Error updating poster', response}),
      complete: () =>  setTimeout(() => $('#submit-poster-button').toggleClass('loading', false), 750),
    });
  });

  // Add card config form validation
  $('#card-config-form').form({
    on: 'blur',
    inline: true,
    fields: {
      font_color: {
        optional: true,
        rules: [{type: 'minLength[1]'}],
      },
      font_size: {
        optional: true,
        rules: [{type: 'number', value: 'minValue[1]'}],
      }, font_kerning: {
        optional: true,
        rules: [{type: 'number'}],
      }, font_stroke_width: {
        optional: true,
        rules: [{type: 'number'}],
      }, font_interline_spacing: {
        optional: true,
        rules: [{type: 'number', value: 'integer'}],
      }, font_vertical_shift: {
        optional: true,
        rules: [{type: 'number', value: 'integer'}],
      },
      season_title_ranges: {
        optional: true,
        rules: [{type: 'regExp', value: /^(\d+-\d+)|^(\d+)|^(s\d+e\d+-s\d+e\d+)|^$/i}]
      }, season_title_values: {
        depends: 'season_title_ranges',
        // rules: [{type: 'minLength[1]'}],
      }, language_code: {
        optional: true,
      }, data_key: {
        optional: true,
        depends: 'language_code',
        rules: [{type: 'regExp', value: /^$|^[a-z]+[^ ]*$/i}],
      },
    },
  });

  // Add episode extras form validation
  $('#episode-extras-form').form({
    on: 'blur',
    inline: true,
    fields: {
      translation_key: {
        rules: [{type: 'regExp', value: /^[a-z]+[^ ]*$/i}],
      }, translation_value: {
        rules: [{type: 'minLength[1]'}],
      },
    }
  });

  // Submit the updated series config
  $('#series-config-form, #card-config-form, #series-ids-form').on('submit', event => {
    event.preventDefault();
    if (!$('#series-config-form').form('is valid') || !$('#card-config-form').form('is valid')) { return; }
    $('#submit-changes').toggleClass('loading', true);
    // Prepare form data
    let form = new FormData(event.target);
    let listData = {
      extra_keys: [], extra_values: [],
      season_title_ranges: [], season_title_values: [],
      language_code: [], data_key: [],
    };
    let template_ids = [],
        libraries = [];
    for (const [key, value] of [...form.entries()]) {
      // Handle Templates
      if (key === 'template_ids' && value != '') {
        template_ids = value.split(',');
      }
      if (key === 'libraries' && value != '') {
        libraries = value.split(',').map(libraryStr => {
          const libraryData = libraryStr.split('::');
          return {interface: libraryData[0], interface_id: libraryData[1], name: libraryData[2]};
        });
        form.delete('libraries');
      }
      // Add list data fields to listData object
      if (Object.keys(listData).includes(key) && value !== '') {
        listData[key].push(value); 
      }
      // Handle percentage values
      else if (value != '' && ['font_size', 'font_kerning', 'font_stroke_width'].includes(key)) {
        form.set(key, value/100.0);
      }
    }
    // Add translations
    if (listData.language_code.length > 0) {
      let translations = [];
      listData.language_code.forEach((val, index) => {
        if (val !== '') {
          translations.push({language_code: val, data_key: listData.data_key[index]});
        }
      });
      listData.translations = translations;
    }
    // Remove empty list values, and remove list data keys from form
    for (let [key, value] of [...Object.entries(listData)]) {
      if (value.length === 0) { delete listData[key]; }
      form.delete(key);
    }
    // Add checkbox status as true/false
    $.each($("#series-config-form, #card-config-form, #series-ids-form").find('input[type=checkbox]'), (key, val) => {
      form.append($(val).attr('name'), $(val).is(':checked'));
    });

    // Add Templates and libraries if the correct form
    if (event.target.id === 'card-config-form') {
      listData.template_ids = template_ids;
    } else if (event.target.id === 'series-config-form') {
      listData.libraries = libraries;
    }

    // Submit API request
    $.ajax({
      type: 'PATCH',
      url: '/api/series/{{series.id}}',
      data: JSON.stringify({...Object.fromEntries(form.entries()), ...listData}),
      contentType: 'application/json',
      success: () => showInfoToast('Updated Configuration Values'),
      error: response => showErrorToast({title: 'Error Updating Configuration', response}),
      complete: () => $('#submit-changes').toggleClass('loading', false),
    });
  });

  // Create a new episode
  $('#new-episode-form').form({
    on: 'blur',
    fields: {
      season_number: ['empty'],
      episode_number: ['empty'],
      title: ['empty', 'minLength[1]'],
    },
  });
  $('#new-episode-form').on('submit', event => {
    // Prevent page reload, do not submit if form is invalid
    event.preventDefault();
    if (!$('#new-episode-form').form('is valid')) { return; }
    addEpisode(event);
  });

  // Update list of Episode ID's when the input is changed
  $('#episode-data-table')
    .on('change', 'tr input', (e) => {
      const episodeId = $(e.target).closest('tr').data('episode-id')*1;
      if (!editedEpisodeIds.includes(episodeId*1)) { editedEpisodeIds.push(episodeId*1); }
    })
    .on('click', 'tr .icon', (e) => {
      const episodeId = $(e.target).closest('tr').data('episode-id')*1;
      if (!editedEpisodeIds.includes(episodeId*1)) { editedEpisodeIds.push(episodeId*1); }
    });
}

/*
 * Submit an API request clear some list values (e.g. extras, titles, or
 * translations) for this Series. If successful, the data is also removed from
 * the DOM.
 * 
 * @param {string} attribute - Name of the attribue being deleted. This should
 * be 'season_titles', 'translations', or 'extras'.
 */
function deleteListValues(attribute) {
  let data;
  if (attribute === 'season_titles') {
    data = {season_title_ranges: null, season_title_values: null};
  } else if (attribute === 'translations') {
    data = {translations: null};
  } else if (attribute === 'extras') {
    data = {extra_keys: null, extra_values: null};
  } else { data = {}; }
  $.ajax({
    type: 'PATCH',
    url: '/api/series/{{series.id}}',
    data: JSON.stringify(data),
    contentType: 'application/json',
    success: () => {
      if (attribute === 'season_titles') {
        $('.field[data-value="season-title-range"] > input').remove();
        $('.field[data-value="season-title-value"] > input').remove();
      } else if (attribute === 'translations') {
        $('.field [data-value="translations"] >*').remove();
      } else if (attribute === 'extras') {
        $('.field[data-value="extras"] > .field').remove();
      }
      showInfoToast('Deleted Values');
    }, error: response => showErrorToast({title: 'Error Deleting Values', response}),
  })
}

/*
 * Submit an API request to toggle the monitored status of this Series.
 * If successful, this updates the HTML of the monitored icon.
 */
function toggleMonitorStatus() {
  $.ajax({
    type: 'POST',
    url: '/api/series/{{series.id}}/toggle-monitor',
    success: response => {
      // Show toast, toggle text and icon to show new status
      if (response.monitored) {
        showInfoToast('Started Monitoring Series');
        $('#monitor-status span').toggleClass('red', false).toggleClass('green', true);
        $('#monitor-status span')[0].innerHTML = '<i class="ui eye outline green icon"></i>Monitored<p class="help">Click to unmonitor</p>';
      } else {
        showInfoToast('Stopped Monitoring Series');
        $('#monitor-status span').toggleClass('red', true).toggleClass('green', false);
        $('#monitor-status span')[0].innerHTML = '<i class="ui eye slash outline red icon"></i>Unmonitored<p class="help">Click to monitor</p>';
      }
      refreshTheme();
    }, error: response => showErrorToast({title: 'Error Changing Status', response}),
  });
}

/*
 * Submit an API request to completely process this Series. While
 * processing, all applicable buttons are disabled.
 */
function processSeries() {
  $('#action-buttons .button[data-action="process"] i').toggleClass('loading', true);
  $('#action-buttons .button').toggleClass('disabled', true);
  $.ajax({
    type: 'POST',
    url: '/api/series/{{series.id}}/process',
    success: () => showInfoToast('Started Processing Series'),
    error: response => showErrorToast({title: 'Error Processing Series', response}),
    complete: () => {
      $('#action-buttons .button[data-action="process"] i').toggleClass('loading', false);
      $('#action-buttons .button').toggleClass('disabled', false);
    }
  });
}

/*
 * Submit an API request to refresh Episode data for this Series. If
 * successful, then the Episode, file, and statistics data are refreshed.
 */
function refreshEpisodeData() {
  document.getElementById('refresh').classList.add('disabled');
  $('#refresh > i').toggleClass('loading', true);
  $.ajax({
    type: 'POST',
    url: '/api/episodes/series/{{series.id}}/refresh',
    success: () => {
      showInfoToast('Refreshed Episode Data');
      getEpisodeData();
      getFileData();
      getStatistics();
    }, error: response => showErrorToast({title: 'Error Refreshing Data', response}),
    complete: () => {
      document.getElementById('refresh').classList.remove('disabled');
      $('#refresh > i').toggleClass('loading', false);
    }
  });
}

/*
 * Submit an API request to add translations for this Series. This marks
 * the button as loading while processing.
 */
function addTranslations() {
  $('#add-translations > i').toggleClass('loading', true);
  $.ajax({
    type: 'POST',
    url: '/api/translate/series/{{series.id}}',
    success: () => showInfoToast('Adding Translations'),
    error: response => showErrorToast({title: 'Error Adding Translations', response}),
    complete: () => $('#add-translations > i').toggleClass('loading', false),
  });
}

/*
 * Submit an API request to import the given Blueprint for this Series.
 * While processing, the card element with the given ID is marked as
 * loading. If successful, the page is reloaded.
 */
function importBlueprint(cardId, blueprint) {
  // Indicate loading
  document.getElementById(cardId).classList.add('slow', 'double', 'blue', 'loading');

  // Get any URL's for Fonts to download
  let fontsToDownload = [];
  blueprint.json.fonts.forEach(font => {
    if (font.file_download_url) {
      fontsToDownload.push(font.file_download_url);
    }
  });

  // Submit API request to import blueprint
  $.ajax({
    type: 'PUT',
    url: `/api/blueprints/import/series/{{series.id}}/blueprint/${blueprint.id}`,
    success: () => {
      if (fontsToDownload.length === 0) {
        showInfoToast({title: 'Blueprint Imported', message: 'Reloading page...'});
        setTimeout(() => location.reload(), 2000);
      } else {
        showInfoToast('Blueprint Imported');
      }
    }, error: response => showErrorToast({title: 'Error Importing Blueprint', response}),
    complete: () => document.getElementById(cardId).classList.remove('slow', 'double', 'blue', 'loading'),
  });
  
  // If any Fonts need downloaded, show toast
  if (fontsToDownload.length > 0) {
    $.toast({
      class: 'blue info',
      title: 'Font Files',
      message: 'This Blueprint specifies Named Fonts that require manually downloaded files.',
      displayTime: 0,
      classActions: 'basic left',
      actions: [
        {
          text: 'Open Pages',
          click: () => {
            fontsToDownload.forEach(url => window.open(url, '_blank'));
            showInfoToast('Reloading page..');
            setTimeout(() => location.reload(), 10000);
          },
        }, {
          icon: 'ban',
          class: 'icon red',
          click: () => {
            showErrorToast({
              title: 'Blueprint Fonts',
              message: 'Blueprint Fonts will not be correct if files are not downloaded',
              displayTime: 10000,
            });
            showInfoToast('Reloading page..');
            setTimeout(() => location.reload(), 10000);
          },
        }
      ],
    });
  }
}

async function queryBlueprints() {
  // Get templates
  const blueprintCards = document.getElementById('blueprint-cards');
  const blueprintTemplate = document.getElementById('blueprint-template');
  if (blueprintCards === null || blueprintTemplate === null) { return; }
  // Show loading message
  $('.tab[data-tab="blueprints"] .info.message').toggleClass('hidden', false);
  // Query for Blueprints
  const allBlueprints = await fetch(`/api/blueprints/query/series/{{series.id}}`).then(resp => resp.json());
  $('.tab[data-tab="blueprints"] .info.message').toggleClass('hidden', true);
  // Disable query button
  $('.tab[data-tab="blueprints"] .button[data-action="search"]').toggleClass('disabled', true);
  // No blueprints available, hide loading and show warning message
  if (allBlueprints === null || allBlueprints.length === 0) {
    $('.tab[data-tab="blueprints"] .warning.message').toggleClass('hidden', false);
    return;
  }
  // Blueprints available, create cards
  const blueprints = allBlueprints.map((blueprint, blueprintId) => {
    // Clone template, fill out card
    let card = blueprintTemplate.content.cloneNode(true);
    card = populateBlueprintCard(card, blueprint, `blueprint-id${blueprintId}`);
    // Assign import to button
    card.querySelector('a[data-action="import-blueprint"]').onclick = () => importBlueprint(`blueprint-id${blueprintId}`, blueprint);
    return card;
  });
  blueprintCards.replaceChildren(...blueprints);
  $('[data-value="file-count"]').popup({inline: true});
}

/*
 * Submit an API request to export the Blueprint for this Series. If
 * successful, the Blueprint zip file is downloaded.
 */
function exportBlueprint() {
  $.ajax({
    type: 'GET',
    url: '/api/blueprints/export/series/{{series.id}}/zip',
    xhrFields: {responseType: 'blob'},
    success: zipBlob => {
      // Download zip file
      downloadFileBlob('{{series.full_name}} Blueprint.zip', zipBlob);
      $.toast({
        class: 'warning',
        title: 'Font Files',
        message: 'Verify any applicable Font licenses allow the Fonts to be shared.',
        displayTime: 15000,
      });

      // Get database ID string for this Series
      let databaseIds = [];
      if ('{{series.imdb_id}}' !== 'None') { databaseIds.push('imdb:{{series.imdb_id}}'); }
      if ('{{series.tmdb_id}}' !== 'None') { databaseIds.push('tmdb:{{series.tmdb_id}}'); }
      if ('{{series.tvdb_id}}' !== 'None') { databaseIds.push('tvdb:{{series.tvdb_id}}'); }
      const idStr = databaseIds.join(',');

      // Get URL to pre-fill Blueprint form
      let url = `series_year={{series.year}}&database_ids=${(idStr)}`
      + `&series_name=${encodeURIComponent('{{series.name}}')}`
      + `&title=[Blueprint] ${encodeURIComponent('{{series.name}}')}`;

      // Open window for Blueprint submission
      window.open(
        'https://github.com/TitleCardMaker/Blueprints/issues/new?'
        + 'assignees=CollinHeist&labels=blueprint&template=new_blueprint.yaml'
        + `&${url}`,
        '_blank'
      );
    }, error: response => showErrorToast({title: 'Error Exporting Blueprint', response}),
  })
}

/*
 * Submit an API request to download the given source image URL for the
 * Episode with the given ID. If successful, the Series file and Card
 * data is refreshed.
 */
function selectTmdbImage(episodeId, url) {
  // Create psuedo form for this URL
  const form = new FormData();
  form.set('url', url);
  // Submit API request to upload this URL
  $.ajax({
    type: 'POST',
    url: `/api/sources/episode/${episodeId}/upload`,
    data: form,
    cache: false,
    contentType: false,
    processData: false,
    success: () => {
      showInfoToast('Updated source image');
      getFileData();
      getCardData();
    }, error: response => showErrorToast({title: 'Error Updating Source Image', response}),
  });
}

/*
 * Submit an API request to download the Series logo at the specified
 * URL.
 * 
 * @param {str} url - URL of the logo file to download.
 */
function downloadSeriesLogo(url) {
  // Create psuedo form for this URL
  const form = new FormData();
  form.set('url', url);
  // Submit API request to upload this URL
  $.ajax({
    type: 'POST',
    url: '/api/sources/series/{{series.id}}/logo/upload',
    data: form,
    cache: false,
    contentType: false,
    processData: false,
    success: () => {
      showInfoToast('Downloaded Logo');
      // Update logo source to force refresh
      document.querySelector('#logo').src = `/source/{{series.path_safe_name}}/logo.png?${new Date().getTime()}`;
    },
    error: response => showErrorToast({title: 'Error Downloading Logo', response}),
  });
}

/*
 * Submit an API request to download the Series backdrop at the specified
 * URL.
 * 
 * @param {str} url - URL of the backdrop file to download.
 */
function downloadSeriesBackdrop(url) {
  // Create psuedo form for this URL
  const form = new FormData();
  form.set('url', url);
  // Submit API request to upload this URL
  $.ajax({
    type: 'POST',
    url: '/api/sources/series/{{series.id}}/backdrop/upload',
    data: form,
    cache: false,
    contentType: false,
    processData: false,
    success: () => {
      showInfoToast('Downloaded Backdrop');
      document.querySelector('#backdrop').src = `/source/{{series.path_safe_name}}/backdrop.jpg?${new Date().getTime()}`;
    },
    error: response => showErrorToast({title: 'Error Downloading Backdrop', response}),
  });
}

/*
 * Submit an API request to browse the available Source Images for the
 * given Episode.
 */
function browseSourceImages(episodeId, cardElementId) {
  document.getElementById(cardElementId).classList.add('loading');
  $.ajax({
    type: 'GET',
    url: `/api/sources/episode/${episodeId}/browse`,
    success: images => {
      // Images returned, add to browse modal
      const imageElements = images.map(({url, width, height}, index) => {
        const location = index % 2 ? 'right' : 'left';
        if (width === null || height === null) {
          return `<a class="ui image" onclick="selectTmdbImage(${episodeId}, '${url}')"><div class="ui yellow ${location} ribbon label">Plex</div><img src="${url}"/></a>`;
        }
        return `<a class="ui image" onclick="selectTmdbImage(${episodeId}, '${url}')"><div class="ui blue ${location} ribbon label">${width}x${height}</div><img src="${url}"/></a>`;
      });
      $('#browse-tmdb-modal .content .images')[0].innerHTML = imageElements.join('');
      $('#browse-tmdb-modal').modal('show');
    }, error: response => showErrorToast({title: 'Unable to Query Images', response}),
    complete: () => document.getElementById(cardElementId).classList.remove('loading'),
  });
}

/*
 * Submit an API request to browse the available logos for this Series.
 * If successful, the relevant modal is shown.
 */
function browseLogos() {
  $.ajax({
    type: 'GET',
    url: '/api/sources/series/{{series.id}}/logo/browse',
    success: images => {
      if (images.length === 0) {
        showErrorToast({title: 'TMDb has no logos'});
      } else {
        const imageElements = images.map(({url}) => {
          return `<a class="ui image" onclick="downloadSeriesLogo('${url}')"><img src="${url}"/></a>`;
        });
        $('#browse-tmdb-logo-modal .content .images')[0].innerHTML = imageElements.join('');
        $('#browse-tmdb-logo-modal').modal('show');
      }
    }, error: response => showErrorToast({title: 'Unable to Query TMDb', response}),
  });
}

/*
 * Submit an API request to browse the available backdrops for this
 * Series. If successful, the relevant modal is shown.
 */
function browseBackdrops() {
  $.ajax({
    type: 'GET',
    url: `/api/sources/series/{{series.id}}/backdrop/browse`,
    success: images => {
      if (images.length === 0) {
        showErrorToast({title: 'TMDb returned no images'});
      } else {
        // Images returned, add to browse modal
        const imageElements = images.map(({url, width, height}, index) => {
          const location = index % 2 ? 'right' : 'left';
          return `<a class="ui image" onclick="downloadSeriesBackdrop('${url}')"><div class="ui blue ${location} ribbon label">${width}x${height}</div><img src="${url}"/></a>`;
        });
        $('#browse-tmdb-modal .content .images')[0].innerHTML = imageElements.join('');
        $('#browse-tmdb-modal').modal('show');
      }
    }, error: response => showErrorToast({title: 'Unable to Query TMDb', response}),
  });
}

/*
 * Get the uploaded logo file and upload it to this Series. If the logo
 * is an image, then the API request to upload the logo is submitted. If
 * successful, then the logo `img` element is updated.
 */
function uploadLogo() {
  // Get uploaded file
  const file = $('#logo-upload')[0].files[0];
  if (!file) { return; }

  // Verify file is an image
  if (file.type.indexOf('image') !== 0) {
    showErrorToast({title: 'Uploaded file is not an image'});
    return;
  }

  // Create Form with this file
  const form = new FormData();
  form.append('file', file);

  // Submit API request
  $.ajax({
    type: 'POST',
    url: `/api/sources/series/{{series.id}}/logo/upload`,
    data: form,
    cache: false,
    contentType: false,
    processData: false,
    success: () => {
      showInfoToast('Updated Logo');
      document.querySelector('#logo').src = `/source/{{series.path_safe_name}}/logo.png?${new Date().getTime()}`;
    }, error: response => showErrorToast({title: 'Error Updating Logo', response}),
  });
}

/*
 * Get the uploaded backdrop file and upload it to this Series. If the
 * backdrop is an image, then the API request to upload the file is
 * submitted. If successful, then the backdrop `img` element is updated.
 */
function uploadBackdrop() {
  // Get uploaded file
  const file = $('#backdrop-upload')[0].files[0];
  if (!file) { return; }

  // Verify file is an image
  if (file.type.indexOf('image') !== 0) {
    showErrorToast({title: 'Uploaded file is not an image'});
    return;
  }

  // Create Form with this file
  const form = new FormData();
  form.append('file', file);

  // Submit API request
  $.ajax({
    type: 'POST',
    url: `/api/sources/series/{{series.id}}/backdrop/upload`,
    data: form,
    cache: false,
    contentType: false,
    processData: false,
    success: () => {
      showInfoToast('Updated Backdrop');
      document.querySelector('#backdrop').src = `/source/{{series.path_safe_name}}/backdrop.jpg?${new Date().getTime()}`;
    }, error: response => showErrorToast({title: 'Error Updating Backdrop', response}),
  });
}

/*
 * Submit an API request to download the Source Image for the given Episode.
 * This marks the given cardElementId as loading while processing.
 */
function getEpisodeSourceImage(episodeId, sourceElementId) {
  document.getElementById(sourceElementId).classList.add('loading');
  $.ajax({
    type: 'POST',
    url: `/api/sources/episode/${episodeId}`,
    success: sourceImage => showInfoToast(sourceImage ? 'Downloaded Image' : 'Unable to Download Image'),
    error: response => showErrorToast({title: 'Error Downloading Source Image', response}),
    complete: () => document.getElementById(sourceElementId).classList.remove('loading'),
  });
}

/*
 * Submit an API request to gather source images for this Series. This
 * disables the button while processing, and if successful the File data
 * is refreshed.
 */
function getSourceImages() {
  $('.button[data-action="download-source-images"]').toggleClass('disabled', true);
  showInfoToast('Starting to Download Source Images');
  $.ajax({
    type: 'POST',
    url: '/api/sources/series/{{series.id}}',
    success: () => getFileData(),
    error: response => showErrorToast({title: 'Error Download Source Images', response}),
    complete: () => $('.button[data-action="download-source-images"]').toggleClass('disabled', false),
  });
}

/*
 * Submit an API request to initiate Card creation for this Series. This
 * disables the button while parsing, and if successful the Episode
 * data, statistics, and current Card page is refreshed.
 */
function createTitleCards() {
  $('.button[data-action="create-title-cards"]').toggleClass('disabled', true);
  $.ajax({
    type: 'POST',
    url: '/api/cards/series/{{series.id}}',
    success: () => {
      showInfoToast('Starting to create Title Cards');
      getEpisodeData();
      getStatistics();
      getCardData();
    }, error: response => showErrorToast({title: 'Error creating Title Cards', response}),
    complete: () => $('.button[data-action="create-title-cards"]').toggleClass('disabled', false),
  });
}

/*
 * Submit an API request to delete this Series' Title Cards. Series
 * statistics are re-queried if successful.
 * 
 * @param {int} interfaceId - ID of the library's interface.
 * @param {str} libraryName - Name of the library to load cards into.
 * @param {bool} reload - Whether to force reload the cards.
 */
function loadCards(interfaceId, libraryName, reload=false) {
  const params = `?interface_id=${interfaceId}&library_name=${libraryName}&reload=${reload}`;
  $.ajax({
    type: 'PUT',
    url:`/api/cards/series/{{series.id}}/load/library${params}`,
    success: () => {
      showInfoToast('Loaded Title Cards');
      getStatistics();
    }, error: response => showErrorToast({title: 'Error Loading Title Cards', response}),
  });
}

/*
 * Submit an API request to delete this Series. If successful, this
 * redirects to the home page.
 */
function deleteSeries() {
  $.ajax({
    type: 'DELETE',
    url: '/api/series/{{series.id}}',
    success: () => window.location.href = '/',
    error: response => showErrorToast({title: 'Error Deleting Series', response}),
  });
}

/*
 * Submit an API request to delete this Series' Title Cards. Series
 * statistics are re-queried after calling this.
 */
function deleteTitleCards(onSuccess) {
  $.ajax({
    type: 'DELETE',
    url: '/api/cards/series/{{series.id}}',
    success: response => {
      showInfoToast(`Deleted ${response.deleted} Cards`);
      if (onSuccess !== undefined) { onSuccess(); }
      getCardData();
    }, error: response => showErrorToast({title: 'Error Deleting Title Cards', response}),
    complete: () => getStatistics(),
  });
}

/*
 * Submit an API request to add/create the new Episode defined in the given
 * event's target. 
 */
function addEpisode(event) {
  // Prep form
  let form = new FormData(event.target);
  for (const [key, value] of [...form.entries()]) {
    if (value === '') { form.delete(key); }
  }
  form.append('series_id', '{{series.id}}');

  $.ajax({
    type: 'POST',
    url: '/api/episodes/new',
    data: JSON.stringify(Object.fromEntries(form)),
    contentType: 'application/json',
    success: episode => {
      const {season_number, episode_number} = episode;
      showInfoToast(`Created Season ${season_number} Episode ${episode_number}`);
      getEpisodeData();
      getStatistics();
    }, error: response => showErrorToast({title: 'Error Creating Episode', response}),
  });
}

/*
 * Submit an API request to delete all Episodes of this Series. If
 * successful, then the Episode, file, and statistics data are re-queried.
 */
function deleteAllEpisodes() {
  $.ajax({
    type: 'DELETE',
    url: '/api/episodes/series/{{series.id}}',
    success: response => {
      showInfoToast(`Deleted ${response.length} Episodes`);
      $('#episode-data-table tr').remove();
      getFileData();
      getStatistics();
    }, error: response => showErrorToast({title: 'Error Deleting Episodes', response}),
  });
}

/*
 * Submit an API request to delete the Episode with the given ID. If successful,
 * then the statistics are re-queried and the Episode and file associated with
 * this Episode are removed from the DOM.
 * 
 * @param {int} id - Episode ID of the Episode to delete.
 */
function deleteEpisode(id) {
  $.ajax({
    type: 'DELETE',
    url: `/api/episodes/episode/${id}`,
    success: () => {
      showInfoToast('Deleted Episode');
      // Remove this Episode's data row and file
      $(`#episode-id${id}`).transition({animation: 'slide down', duration: 1000});
      setTimeout(() => document.getElementById(`episode-id${id}`).remove(), 1000);
      document.getElementById(`file-episode${id}`).remove();
      getStatistics();
    }, error: response => showErrorToast({title: 'Error Deleting Episode', response}),
  });
}

/*
 * Submit an API request to navigate to the next or previous Series. If
 * successful (and there is a Series to navigate to), then the page is
 * redirected. If successful but there is no next/previous Series, the
 * appropriate nav button is disabled.
 * 
 * @param {string} next_or_previous - 'next' or 'previous'; where to navigate
 * the page.
 */
function navigateSeries(next_or_previous) {
  $.ajax({
    type: 'GET',
    url: `/api/series/{{series.id}}/${next_or_previous}`,
    success: series => {
      // No Series to navigate, disable button
      if (series === null) {
        $(`i[data-action="${next_or_previous}-series"]`).toggleClass('disabled', true);
      } else {
        window.location.href = `/series/${series.id}${window.location.hash}`;
      }
    }, error: response => showErrorToast({title: 'Navigation Failed', response}),
  });
}

/*
 * Submit an API request to remove the TCM/PMM labels from this Series in Plex.
 * 
 * @param {int} interfaceId - ID of the library's interface.
 * @param {str} libraryName - Name of the library to load cards into.
 */
function removePlexLabels(interfaceId, libraryName) {  
  // Submit API request
  const params = `?interface_id=${interfaceId}&library_name=${libraryName}`;
  $.ajax({
    type: 'DELETE',
    url: `/api/series/{{series.id}}/plex-labels/library${params}`,
    success: () => showInfoToast('Removed Labels'),
    error: response => showErrorToast({title: 'Error Removing Labels', response}),
  });
}

/*
 * Add a blank Series Extra field to the card configuration form.
 */
function addBlankSeriesExtra() {
  const newExtra = document.getElementById('extra-template').content.cloneNode(true);
  $('#card-config-form .field[data-value="extras"]').append(newExtra);
  initializeExtraDropdowns(
    null,
    $(`#card-config-form .dropdown[data-value="extra_keys"]`).last(),
    $(`#card-config-form .popup .header`).last(),
    $(`#card-config-form .popup .description`).last(),
  );
  refreshTheme();
  $('#card-config-form .field[data-value="extras"] .link.icon').popup({inline: true});
}

/*
 * Add a blank Episode Extra field to the Episode extra modal form.
 */
function addBlankEpisodeExtra() {
  const newExtra = document.getElementById('extra-template').content.cloneNode(true);
  $('#episode-extras-modal .field[data-value="extras"]').append(newExtra);
  initializeExtraDropdowns(
    null,
    $(`#episode-extras-modal .dropdown[data-value="extra_keys"]`).last(),
    $(`#episode-extras-modal .field[data-value="extras"] .popup .header`).last(),
    $(`#episode-extras-modal .field[data-value="extras"] .popup .description`).last(),
  );
  refreshTheme();
  $('#episode-extras-modal .field[data-value="extras"] .link.icon').popup({inline: true});
}<|MERGE_RESOLUTION|>--- conflicted
+++ resolved
@@ -841,7 +841,7 @@
         if (transition && !isSmallScreen()) {
           preview.querySelector('.image').classList.add('transition', 'hidden');
         }
-<<<<<<< HEAD
+        preview.querySelector('img').onclick = () => createEpisodeCard(card.episode_id);
         {% if preferences.library_unique_cards %}
         if (card.library_name) {
           preview.querySelector('.dimmer .content').innerHTML = `<h5>Season ${card.episode.season_number} Episode ${card.episode.episode_number} (${card.library_name})</h5>`;
@@ -851,10 +851,6 @@
         {% else %}
         preview.querySelector('.dimmer .content').innerHTML = `<h5>Season ${card.episode.season_number} Episode ${card.episode.episode_number}</h5>`;
         {% endif %}
-=======
-        preview.querySelector('img').onclick = () => createEpisodeCard(card.episode_id);
-        preview.querySelector('.dimmer .content').innerHTML = `<h4>Season ${card.episode.season_number} Episode ${card.episode.episode_number}`;
->>>>>>> 16b66feb
         const modifiedUrl = card.card_file.replace('{{preferences.card_directory}}', '/cards')
         preview.querySelector('img').src = `${modifiedUrl}?${card.filesize}`;
         return preview;

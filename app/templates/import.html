--- conflicted
+++ resolved
@@ -86,29 +86,6 @@
               </div>
             </div>
 
-<<<<<<< HEAD
-=======
-            <div data-value="media_server" class="ui field">
-              <label>Media Server</label>
-              <div data-value="media_server" class="ui compact selection dropdown">
-                <input name="media_server" type="hidden">
-                <i class="dropdown icon"></i>
-                <div class="default text">Plex</div>
-                <div class="menu">
-                  {% if preferences.use_emby %}
-                  <div class="item">Emby</div>
-                  {% endif %}
-                  {% if preferences.use_jellyfin %}
-                  <div class="item">Jellyfin</div>
-                  {% endif %}
-                  {% if preferences.use_plex %}
-                  <div class="active item">Plex</div>
-                  {% endif %}
-                </div>
-              </div>
-              <p class="help">Which Connection to load the Title Cards into after importing.</p>
-            </div>
->>>>>>> e07518f4
             <button class="ui animated primary button" type="submit">
               <div class="visible content">Submit</div>
               <div class="hidden content">

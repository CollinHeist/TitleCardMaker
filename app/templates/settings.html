<!DOCTYPE html>
<html lang="en">

<head>
  <title>Settings - TitleCardMaker</title>
  {% include "./html_boilerplate.html" %}

  <script type="text/javascript">
    {% include "./js/settings.js" %}
  </script>
  
  <link rel="stylesheet" type="text/css" href="/templates/css/settings.css"/>
</head>

<body onload="initAll();">
  <div class="pusher">
    <!-- Static header and sidebar -->
    <div id="page-header">
      {% include "./header.html" %}
    </div>
    <div id="nav-menu">
      {% include "./settings_sidebar.html" %}
    </div>

    <!-- Actual page content -->
    <div id="main-content" class="article">
      <div class="ui stackable grid">
        <div id="settings" class="sixteen wide column">
          <h1 class="ui header" onclick="$('#about').toggleClass('hidden')" data-tooltip="Click to view info about TCM" data-position="bottom left">
            Settings
          </h1>
          {% if preferences.available_version is not none and preferences.available_version > preferences.current_version %}
          <div class="ui floating compact info message">
            <i class="info circle icon"></i>
            A new version of TitleCardMaker ({{preferences.available_version}}) is available.
          </div>
          <br>
          {% endif %}

          <!-- About info -->
          <div id="about" class="ui compact floating hidden info message">
            <div class="header">
              About
            </div>
            <div class="ui divided list">
              <div class="item">
                <div class="ui blue horizontal label">Current Version</div>
                {{preferences.current_version}}
              </div>
              <div class="item">
                <div class="ui blue horizontal label">Available Version</div>
                {{preferences.available_version}}
              </div>
              <div class="item">
                <div class="ui blue horizontal label">Execution Mode</div>
                {% if preferences.is_docker %}
                Docker
                {% else %}
                Standalone
                {% endif %}
              </div>
              <div class="item">
                <div class="ui blue horizontal label">Changelog</div>
                <a onclick="notifyChanges('{{preferences.current_version}}', true);">View</a>
              </div>
            </div>
          </div>

          <form id="settings-form" class="ui fluid form">
            <!-- Folder Settings -->
            <h3 class="ui horizontal divider header">
              <i class="folder open outline icon"></i>
              Root Folders
            </h3>
            <div class="field">
              <div class="field">
                <label>Title Card Directory</label>
                <input type="text" name="card_directory" placeholder="{{preferences.card_directory}}" value="{{preferences.card_directory}}">
                <p class="help">
                  Directory to store all Title Cards.
                  <br>
                  Can be overrwitten per-Series.
                </p>
              </div>
              <div class="field">
                <label>Source Directory</label>
                <input type="text" name="source_directory" placeholder="{{preferences.source_directory}}" value="{{preferences.source_directory}}">
                <p class="help">Directory to store all textless source images.</p>
              </div>
            </div>

            <!-- Episode Data Settings -->
            <h3 class="ui horizontal divider header">
              <i class="layer group icon"></i>
              Episode Data
            </h3>
            <div class="field">
              <div class="field">
                <label>Episode Data Source</label>
<<<<<<< HEAD
                <div data-value="episode_data_source" class="ui compact selection dropdown" data-tooltip="Where to get episode data from" data-position="right center">
                  <input type="hidden" name="episode_data_source">
=======
                <div id="episode-data-source" class="ui compact selection dropdown">
                  <input id="episode-data-source-input" type="hidden" name="episode_data_source" value="{{preferences.episode_data_source}}">
>>>>>>> 835aa523
                  <i class="dropdown icon"></i>
                  <div class="default text">Connection</div>
                  <div class="menu">
                    <!-- Added asynchronously -->
                  </div>
                </div>
                <p class="help">
                  Default Connection to source Episode Data from, i.e. which Episodes to make Cards for.
                  <br>
                  Can be overwritten per-Series.
                </p>
              </div>
              <div class="field">
                <label>Image Source Priority</label>
                <div id="image-source-priority" class="ui compact multiple selection dropdown">
                  <input id="image-source-priority-input" type="hidden" name="image_source_priority">
                  <i class="dropdown icon"></i>
                  <div class="default text">Image Sources</div>
                  <div class="menu"><!-- Added asynchronousely --></div>
                </div>
                <p class="help">Order of Connections to try and source textless images from.</p>
              </div>
              <div class="ui checkbox field">
                <label>Sync Specials</label>
                {% if preferences.sync_specials %}
                <input name="sync_specials" type="checkbox" checked="checked">
                {% else %}
                <input name="sync_specials" type="checkbox">
                {% endif %}
                <p class="help">
                  Whether to include Episodes from Season 0.
                  <br>
                  Can be overwritten per-Series.
                </p>
              </div>
              <div class="field">
                <label>Translation Languages</label>
                <div id="language_codes" class="ui compact multiple selection dropdown">
                  <input name="language_codes" type="hidden">
                  <i class="dropdown icon"></i>
                  <div class="default text">Languages</div>
                  <div class="menu"><!-- Added asynchronousely --></div>
                </div>
                <p class="help">Languages to make translated version of numbers available in.</p>
              </div>
            </div>

            <!-- Title Card Settings -->
            <h3 class="ui horizontal divider header">
              <i class="images outline icon"></i>
              Title Cards
            </h3>
            <div class="field">
              <div class="ui stackable grid">
                <!-- Card settings -->
                <div class="four wide column">
                  <div class="field">
                    <label>Default Card Type</label>
                    <div id="default-card-type" class="ui long compact search selection dropdown">
                      <span class="text"></span>
                      <input name="default_card_type" type="hidden" value="{{preferences.default_card_type.lower()}}">
                      <i class="dropdown icon"></i>
                      <div class="down menu"><!-- Added asynchronously --></div>
                    </div>
                    <p class="help">
                      Default type of Title Cards.
                      <br>
                      Can be overwritten per-Series.
                    </p>
                  </div>

                  <div class="field">
                    <label>Excluded Card Types</label>
                    <div id="excluded-card-types" class="ui long compact selection multiple dropdown">
                      <span class="text"></span>
                      <input name="excluded_card_types" type="hidden">
                      <i class="dropdown icon"></i>
                      <div class="down menu"><!-- Added asynchronously --></div>
                    </div>
                    <p class="help">
                      Card types to exclude from Card Type dropdowns
                      <br>
                      Purely visual to make selecting types easier.
                    </p>
                  </div>

                  <div id="watched-style" class="field">
                    <label>Watched Episode Style</label>
                    <div class="ui long compact selection dropdown">
                      <span class="default text">{{preferences.default_watched_style.title()}}</span>
                      <input name="default_watched_style" type="hidden">
                      <i class="dropdown icon"></i>
                      <div class="menu">
                        <div class="header">Art Variations</div>
                        <div class="divider"></div>
                        <div class="item" data-value="art">Art</div>
                        <div class="item" data-value="art blur">Blurred Art</div>
                        <div class="item" data-value="art grayscale">Grayscale Art</div>
                        <div class="item" data-value="art blur grayscale">Blurred Grayscale Art</div>
                        <div class="header">Unique Variations</div>
                        <div class="divider"></div>
                        <div class="item" data-value="unique">Unique</div>
                        <div class="item" data-value="blur unique">Blurred Unique</div>
                        <div class="item" data-value="grayscale unique">Grayscale Unique</div>
                        <div class="item" data-value="blur grayscale unique">Blurred Grayscale Unique</div>
                      </div>
                    </div>
                    <div data-value="style-button" class="ui primary tertiary icon button">
                      <i class="question circle outline icon"></i>
                    </div>
                    <p class="help">
                      Default style of Title Cards created for watched Episodes.
                      <br>
                      Can be overrwitten per-Series.
                    </p>
                  </div>
    
                  <div id="unwatched-style" class="field">
                    <label>Unwatched Episode Style</label>
                    <div class="ui long compact selection dropdown">
                      <span class="default text">{{preferences.default_unwatched_style.title()}}</span>
                      <input name="default_unwatched_style" type="hidden">
                      <i class="dropdown icon"></i>
                      <div class="menu">
                        <div class="header">Art</div>
                        <div class="divider"></div>
                        <div class="item" data-value="art">Art</div>
                        <div class="item" data-value="art blur">Blurred Art</div>
                        <div class="item" data-value="art grayscale">Grayscale Art</div>
                        <div class="item" data-value="art blur grayscale">Blurred Grayscale Art</div>
                        
                        <div class="header">Unique Variations</div>
                        <div class="divider"></div>
                        <div class="item" data-value="unique">Unique</div>
                        <div class="item" data-value="blur unique">Blurred Unique</div>
                        <div class="item" data-value="grayscale unique">Grayscale Unique</div>
                        <div class="item" data-value="blur grayscale unique">Blurred Grayscale Unique</div>
                      </div>
                    </div>
                    <div data-value="style-button" class="ui primary tertiary icon button">
                      <i class="question circle outline icon"></i>
                    </div>
                    <p class="help">
                      Default style of Title Cards created for unwatched Episodes.
                      <br>
                      Can be overrwitten per-Series.
                    </p>
                  </div>

                  <div id="card-dimensions" class="two equal width dimension fields">
                    <div class="field">
                      <label>Card Width</label>
                      <input name="card_width" type="number" placeholder="{{preferences.card_width}}" value="{{preferences.card_width}}">
                    </div>
                    <div class="field">
                      <label>Card Height</label>
                      <input name="card_height" type="number" placeholder="{{preferences.card_height}}" value="{{preferences.card_height}}">
                    </div>
                  </div>
                  <p class="help">Title Card dimensions (in pixels).</p>
                </div>

                <!-- Card preview -->
                <div id="title-card-preview" class="twelve wide column">
                  <div class="ui horizontal raised card">
                    <div class="image">
                      <img alt="Preview Title Card" id="title-card-image" src="">
                    </div>
                    <div class="content">
                      <div id="title-card-name" class="header">CARD TYPE</div>
                      <div class="meta">
                        <span id="title-card-creators" class="author">AUTHOR(S)</span>
                        <br><span id="title-card-font-support"><i class="times icon"></i>Custom Fonts</span>
                        <br><span id="title-card-season-support"><i class="check icon"></i>Custom Season Titles</span>
                      </div>
                      <div id="title-card-description" class="description">
                        <p>DESCRIPTION(S)</p>
                      </div>
                    </div>
                  </div>
                </div>
              </div>
            </div>

            <!-- Filename Settings -->
            <h3 class="ui horizontal divider header">
              <i class="file outline icon"></i>
              File Naming
            </h3>
            <div id="filename-settings">
              <div class="field">
                <label>Card Extension</label>
                <div id="card-extension" class="ui compact selection dropdown">
                  <input id="card-extension-input" type="hidden" name="card_extension" value="{{preferences.card_extension}}">
                  <i class="dropdown icon"></i>
                  <div class="default text">{{preferences.card_extension}}</div>
                  <div id="card-extension-choices" class="menu">
                    {% for extension in preferences.valid_image_extensions %}
                    <div class="item" data-value="{{extension}}">{{extension}}</div>
                    {% endfor %}
                  </div>
                </div>
                <p class="help">File extension of all created Title Cards.</p>
              </div>
              <!-- Filesize warning for uncompressed images -->
              <div id="card-extension-warning" class="ui compact floating warning message">
                <i class="exclamation triangle icon"></i>
                <b>Warning</b> Uncompressed images will significantly increase the file size of title cards.
              </div>

              <div class="field">
                <label>Title Card Filename Format</label>
                <input type="text" name="card_filename_format" placeholder="{{preferences.card_filename_format}}" value="{{preferences.card_filename_format}}">
                <p class="help">
                  Format of how to name all Title Cards.
                  <br>
                  <!-- <a>Click here</a> to see all supported variables. -->
                </p>
              </div>
              
              <div class="field">
                <div class="two fields">
                  <div class="field">
                    <label>Specials Folder Format</label>
                    <input type="text" name="specials_folder_format" placeholder="{{preferences.specials_folder_format}}" value="{{preferences.specials_folder_format}}">
                    <p class="help">Name of the Season 0 subfolder for Title Cards.</p>
                  </div>
                  <div class="field">
                    <label>Season Folder Format</label>
                    <input type="text" name="season_folder_format" placeholder="{{preferences.season_folder_format}}" value="{{preferences.season_folder_format}}">
                    <p class="help">Format of all the non-specials Title Card subfolders. {season_number} is the season number variable.</p>
                  </div>
                </div>
              </div>
            </div>

            <h3 class="ui horizontal divider header">
              <i class="wrench icon"></i>
              Web Interface
            </h3>
            <div class="eight wide field">
              <label>Home Page Size</label>
              <input type="number" name="home_page_size" placeholder="{{preferences.home_page_size}}" value="{{preferences.home_page_size}}">
              <p class="help">How many Series per page to display on the home screen. Between 1-250.</p>
            </div>

            <div class="eight wide field">
              <label>Episode Data Table Page Size</label>
              <input type="number" name="episode_data_page_size" placeholder="{{preferences.episode_data_page_size}}" value="{{preferences.episode_data_page_size}}">
              <p class="help">How many Episodes per page to display in Episode data tables.</p>
            </div>
            <div class="ui checkbox field" data-value="simplified_data_table">
              <label>Simplified Episode Data Tables</label>
              {% if preferences.simplified_data_table %}
              <input name="simplified_data_table" type="checkbox" checked="">
              {% else %}
              <input name="simplified_data_table" type="checkbox">
              {% endif %}
              <p class="help">Whether to hide Advanced (uncommonly edited) columns from Episode data tables.</p>
            </div>
            <br>

            <div class="ui checkbox field">
              <label>Stylize Unmonitored Series Posters</label>
              {% if preferences.stylize_unmonitored_posters %}
              <input name="stylize_unmonitored_posters" type="checkbox" checked="checked">
              {% else %}
              <input name="stylize_unmonitored_posters" type="checkbox">
              {% endif %}
              <p class="help">Whether to stylize the posters of Unmonitored Series on the home screen.</p>
            </div>
            <br>

            <div class="ui checkbox field">
              <label>Display Source Image Data as a Table</label>
              {% if preferences.sources_as_table %}
              <input name="sources_as_table" type="checkbox" checked="checked">
              {% else %}
              <input name="sources_as_table" type="checkbox">
              {% endif %}
              <p class="help">Whether to display source image data in a table (instead of cards).</p>
            </div>

            <!-- Validation message -->
            <div class="ui floating error message"></div>
            
            <!-- Submit button -->
            <br>
            <button id="save-changes" class="ui primary animated button" type="submit">
              <div class="visible content">Save Changes</div>
              <div class="hidden content">
                <i class="right arrow icon"></i>
              </div>
            </button>
          </form>
        </div>
      </div>
    </div>

    <!-- Episode style modal -->
    <div id="style-modal" class="ui large modal">
      <i class="close icon"></i>
      <div class="header">Episode Styles</div>
      <div class="image content">
        <div class="ui stackable four column grid">
          <!-- Headers -->
          <div class="eight wide column">
            <h3 class="ui header">Art Styles</h3>
            <span><span class="ui red text">Art</span> styles utilize <span class="ui red text">series artwork</span> instead of episode unique images.</span>
            <span>Cards in this style will use the source image <span class="ui teal text">backdrop.jpg</span> by default.</span>
          </div>
          <div class="eight wide column">
            <h3 class="ui header">Unique Styles</h3>
            <span><span class="ui blue text">Unique</span> styles utilize <span class="ui blue text">episode backdrops</span> unique to each episode.</span>
            <span>Cards in this style will use the source image <span class="ui teal text">s{season_number}e{episode_number}.jpg</span> (e.g. <span class="ui teal text">s1e1.jpg</span>) by default.</span>
          </div>
          
          <div class="four wide column">
            <div class="ui fluid image">
              <div class="ui teal ribbon label">Art</div>
              <img src="/internal_assets/styles/art.jpg">
            </div>
          </div>
          <div class="four wide column">
            <div class="ui fluid image">
              <div class="ui teal ribbon label">Blurred Art</div>
              <img src="/internal_assets/styles/art blur.jpg">
            </div>
          </div>
          <div class="four wide column">
            <div class="ui fluid image">
              <div class="ui blue right ribbon label">Unique</div>
              <img src="/internal_assets/styles/unique.jpg">
            </div>
          </div>
          <div class="four wide column">
            <div class="ui fluid image">
              <div class="ui blue right ribbon label">Blurred Unique</div>
              <img src="/internal_assets/styles/unique blur.jpg">
            </div>
          </div>
          <div class="four wide column">
            <div class="ui fluid image">
              <div class="ui teal ribbon label">Grayscale Art</div>
              <img src="/internal_assets/styles/art grayscale.jpg">
            </div>
          </div>
          <div class="four wide column">
            <div class="ui fluid image">
              <div class="ui teal ribbon label">Blurred Grayscale Art</div>
              <img src="/internal_assets/styles/art blur grayscale.jpg">
            </div>
          </div>
          <div class="four wide column">
            <div class="ui fluid image">
              <div class="ui blue right ribbon label">Grayscale Unique</div>
              <img src="/internal_assets/styles/unique grayscale.jpg">
            </div>
          </div>
          <div class="four wide column">
            <div class="ui fluid image">
              <div class="ui blue right ribbon label">Blurred Grayscale Unique</div>
              <img src="/internal_assets/styles/unique blur grayscale.jpg">
            </div>
          </div>
        </div>
      </div>
    </div>
  </div>

  <script>
    
  </script>
</body>

</html><|MERGE_RESOLUTION|>--- conflicted
+++ resolved
@@ -97,13 +97,8 @@
             <div class="field">
               <div class="field">
                 <label>Episode Data Source</label>
-<<<<<<< HEAD
-                <div data-value="episode_data_source" class="ui compact selection dropdown" data-tooltip="Where to get episode data from" data-position="right center">
+                <div data-value="episode_data_source" class="ui compact selection dropdown">
                   <input type="hidden" name="episode_data_source">
-=======
-                <div id="episode-data-source" class="ui compact selection dropdown">
-                  <input id="episode-data-source-input" type="hidden" name="episode_data_source" value="{{preferences.episode_data_source}}">
->>>>>>> 835aa523
                   <i class="dropdown icon"></i>
                   <div class="default text">Connection</div>
                   <div class="menu">

--- conflicted
+++ resolved
@@ -112,25 +112,14 @@
         )   
 
         # Initialize this episode's CardType instance
-<<<<<<< HEAD
-        args = {
-            'source_file': episode.source,
-            'card_file': episode.destination,
-            'title': self.converted_title,
-            'hide_season_text': profile.hide_season_title,
-=======
         kwargs = {
             'source_file': episode.source,
             'card_file': episode.destination,
             'title_text': self.converted_title,
->>>>>>> beb288fb
             'season_text': profile.get_season_text(self.episode.episode_info),
+            'episode_text': profile.get_episode_text(self.episode),
+            'hide_season_text': profile.hide_season_title,
             'hide_episode_text': False,
-            'episode_text': profile.get_episode_text(self.episode),
-<<<<<<< HEAD
-=======
-            'hide_season_text': profile.hide_season_title,
->>>>>>> beb288fb
             'blur': episode.blur,
             'grayscale': episode.grayscale,
             'watched': episode.watched,

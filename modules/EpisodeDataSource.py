--- conflicted
+++ resolved
@@ -11,16 +11,9 @@
     this type define sources of Episode data.
     """
 
-<<<<<<< HEAD
-    def __bool__(self) -> bool:
-        return True
-
-    @abstractproperty
-=======
 
     @property
     @abstractmethod
->>>>>>> 43edc47a
     def SERIES_IDS(self) -> tuple[str]:
         """Valid SeriesInfo ID's that can be set by this data source."""
         raise NotImplementedError

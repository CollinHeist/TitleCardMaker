from abc import ABC, abstractproperty
from typing import Any, Callable, Optional

from modules.Debug import log


class DatabaseInfoContainer(ABC):
    """
    This class describes an abstract base class for all Info objects
    containing database ID's. This provides common methods for checking
    whether an object has a specific ID, as well as updating an ID
    within an objct.
    """

    __slots__ = ()


    @abstractproperty
    def __repr__(self) -> str:
        raise NotImplementedError(f'All DatabaseInfoContainers must define this')
    

    def __eq__(self, other: 'DatabaseInfoContainer') -> bool:
        """
        Compare the equality of two like objects. This compares all
        `_id` attributes of the objects.

        Args:
            other: Reference object to compare equality of.

        Returns:
            True if any of the `_id` attributes of these objects are
            equal (and not None). False otherwise.

        Raises:
            TypeError if `other` is not of the same class as `self`.
        """

        # Verify class comparison
        if not isinstance(other, self.__class__):
            raise TypeError(f'Can only compare like DatabaseInfoContainer objects')

        # Compare each ID attribute in slots
        for attr in self.__slots__:
            if attr.endswith('_id'):
                # ID is defined, non-None, and matches
                if (getattr(self, attr, None) is not None
                    and getattr(self, attr, None) == getattr(other, attr, None)):
                    return True

        # No matches, inequality
        return False


    def _update_attribute(self,
            attribute: str,
<<<<<<< HEAD
            value: Any, 
=======
            value: Any,
>>>>>>> 43edc47a
            type_: Optional[Callable] = None
        ) -> None:
        """
        Set the given attribute to the given value with the given type.

        Args:
            attribute: Attribute (string) being set.
            value: Value to set the attribute to.
            type_: Optional callable to call on value before assignment.
        """

        # Set attribute if current value is None and new value isn't
        if (value is not None
            and value != 0
            and getattr(self, attribute) is None
            and len(str(value)) > 0):
            # If a type is defined, use that
            if type_ is None:
                setattr(self, attribute, value)
            else:
                setattr(self, attribute, type_(value))


    def has_id(self, id_: str) -> bool:
        """
        Determine whether this object has defined the given ID.

        Args:
            id_: ID being checked

        Returns:
            True if the given ID is defined (i.e. not None) for this
            object. False otherwise.
        """

        return getattr(self, id_) is not None


    def has_ids(self, *ids: tuple[str]) -> bool:
        """
        Determine whether this object has defined all the given ID's.

        Args:
            ids: Any ID's being checked for.

        Returns:
            True if all the given ID's are defined (i.e. not None) for
            this object. False otherwise.
        """

        return all(getattr(self, id_) is not None for id_ in ids)
    

    def copy_ids(self, other: 'DatabaseInfoContainer') -> None:
        """
        Copy the database ID's from another DatabaseInfoContainer into
        this object. Only updating the more precise ID's (e.g. this
        object's ID must be None and the other ID must be non-None).

        Args:
            other: Container whose ID's are being copied over.
        """

        # Go through all attributes of this object
        for attr in self.__slots__:
            # Attribute is ID, this container doesn't have, other does
            if (attr.endswith('_id')
                and not getattr(self, attr)
                and getattr(other, attr)):
                # Transfer ID 
                log.debug(f'Copied {attr}[{getattr(other, attr)}] into {self!r}')
                setattr(self, attr, getattr(other, attr))

        return None<|MERGE_RESOLUTION|>--- conflicted
+++ resolved
@@ -54,11 +54,7 @@
 
     def _update_attribute(self,
             attribute: str,
-<<<<<<< HEAD
-            value: Any, 
-=======
             value: Any,
->>>>>>> 43edc47a
             type_: Optional[Callable] = None
         ) -> None:
         """

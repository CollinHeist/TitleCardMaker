--- conflicted
+++ resolved
@@ -32,13 +32,8 @@
 
     Args:
         message: Message to log upon uncaught exception.
-<<<<<<< HEAD
-        default: Value to return if decorated function
-            raises an uncaught exception.
-=======
         default: Value to return if decorated function raises an
             uncaught exception.
->>>>>>> ec9fe315
 
     Returns:
         Wrapped decorator that returns a wrapped callable.

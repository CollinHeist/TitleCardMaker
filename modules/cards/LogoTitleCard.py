from pathlib import Path
from typing import Optional

from modules.BaseCardType import (
    BaseCardType, ImageMagickCommands, Extra, CardDescription
)
from modules.Debug import log

SeriesExtra = Optional

class LogoTitleCard(BaseCardType):
    """
    This class describes a type of CardType that produces logo-centric
    title cards, primarily for the purpose of reality TV shows.
    """

<<<<<<< HEAD
    """API Parameters"""
    API_DETAILS = CardDescription(
        name='Logo',
        identifier='logo',
        example='/internal_assets/cards/logo.jpg',
        creators=['CollinHeist'],
        source='local',
        supports_custom_fonts=True,
        supports_custom_seasons=True,
        supported_extras=[
            Extra(
                name='Separator Character',
                identifier='separator',
                description='Character to separate season and episode text',
            ), Extra(
                name='Background Color or Image',
                identifier='background',
                description='Background color or image to use behind the logo',
            ), Extra(
                name='Stroke Text Color',
                identifier='stroke_color',
                description='Color to use for the text stroke',
            ), Extra(
                name='Gradient Omission',
                identifier='omit_gradient',
                description='Whether to omit the gradient overlay from the card',
            ), Extra(
                name='Background Image Enabling',
                identifier='use_background_image',
                description='Whether "background" is an image (instead of a color)',
            ), Extra(
                name='Blur Image Only',
                identifier='blur_only_image',
                description='Whether to only blur the background image - and not the logo - when blurring and using a background image',
            ),
        ], description=[
            'Variation of the Standard title card featuring a central logo.',
            'This card is intended to be used for very "spoilery" series, such as Reality TV shows.',
            'The background of this card can either be a solid color or an image.',
            'If a background image is desired, it is recommended to use an Art Un/Watched Style.',
        ]
    )

=======
>>>>>>> 43edc47a
    """Directory where all reference files used by this card are stored"""
    REF_DIRECTORY = BaseCardType.BASE_REF_DIRECTORY

    """Characteristics for title splitting by this class"""
    TITLE_CHARACTERISTICS = {
        'max_line_width': 32,   # Character count to begin splitting titles
        'max_line_count': 2,    # Maximum number of lines a title can take up
        'top_heavy': False,     # This class uses bottom heavy titling
    }

    """Characteristics of the default title font"""
    TITLE_FONT = str((REF_DIRECTORY / 'Sequel-Neue.otf').resolve())
    TITLE_COLOR = '#EBEBEB'
    FONT_REPLACEMENTS = {
        '[': '(', ']': ')', '(': '[', ')': ']', '―': '-', '…': '...'
    }

    """Whether this CardType uses season titles for archival purposes"""
    USES_SEASON_TITLE = True

    """Whether this CardType uses unique source images"""
    USES_UNIQUE_SOURCES = False

    """Standard class has standard archive name"""
    ARCHIVE_NAME = 'Logo Style'

    """Default fonts and color for series count text"""
    SEASON_COUNT_FONT = REF_DIRECTORY / 'Proxima Nova Semibold.otf'
    EPISODE_COUNT_FONT = REF_DIRECTORY / 'Proxima Nova Regular.otf'
    SERIES_COUNT_TEXT_COLOR = '#CFCFCF'

    """Paths to intermediate files that are deleted after the card is created"""
    __RESIZED_LOGO = BaseCardType.TEMP_DIR / 'resized_logo.png'

    """Source path for the gradient image overlayed over all title cards"""
    __GRADIENT_IMAGE = REF_DIRECTORY / 'GRADIENT.png'

    __slots__ = (
        'source_file', 'output_file', 'title_text', 'season_text',
        'episode_text', 'hide_season_text', 'hide_episode_text', 'font_color',
        'font_file', 'font_kerning', 'font_interline_spacing', 'font_size',
        'font_stroke_width',  'font_vertical_shift', 'separator', 'logo',
        'omit_gradient', 'background', 'stroke_color', 'use_background_image',
        'blur_only_image',
    )

    def __init__(self,
            card_file: Path,
            title_text: str,
            season_text: str,
            episode_text: str,
            source_file: Optional[Path] = None,
            hide_season_text: bool = False,
            hide_episode_text: bool = False,
            font_color: str = TITLE_COLOR,
            font_file: str = TITLE_FONT,
            font_interline_spacing: int = 0,
            font_kerning: float = 1.0,
            font_size: float = 1.0,
            font_stroke_width: float = 1.0,
            font_vertical_shift: int = 0,
            blur: bool = False,
            grayscale: bool = False,
            logo_file: Optional[Path] = None,
            background: SeriesExtra[str] = 'black',
            separator: SeriesExtra[str] = '•', 
            stroke_color: SeriesExtra[str] = 'black',
            omit_gradient: SeriesExtra[bool] = True,
            use_background_image: SeriesExtra[bool] = False,
            blur_only_image: SeriesExtra[bool] = False,
            preferences: 'Preferences' = None,
            **unused) -> None:
        """
        Construct a new instance of this card.
        """

        # Initialize the parent class - this sets up an ImageMagickInterface
        super().__init__(blur, grayscale, preferences=preferences)

        # Get source file if indicated
        self.use_background_image = use_background_image
        self.blur_only_image = blur_only_image
        self.logo = logo_file
        self.source_file = source_file
        if self.use_background_image and self.source_file is None:
            log.error(f'Source file must be provided if using a background '
                      f'image')
            self.valid = False

        self.output_file = card_file

        # Ensure characters that need to be escaped are
        self.title_text = self.image_magick.escape_chars(title_text)
        self.season_text = self.image_magick.escape_chars(season_text.upper())
        self.episode_text = self.image_magick.escape_chars(episode_text.upper())
        self.hide_season_text = hide_season_text or len(season_text) == 0
        self.hide_episode_text = hide_episode_text or len(episode_text) == 0

        # Font attributes
        self.font_color = font_color
        self.font_file = font_file
        self.font_interline_spacing = font_interline_spacing
        self.font_kerning = font_kerning
        self.font_size = font_size
        self.font_stroke_width = font_stroke_width
        self.font_vertical_shift = font_vertical_shift

        # Optional extras
        self.omit_gradient = omit_gradient
        self.background = background
        self.separator = separator
        self.stroke_color = stroke_color


    def resize_logo(self) -> Path:
        """
        Resize the logo into at most a 1875x1030 bounding box.

        Returns:
            Path to the created image.
        """

        command = ' '.join([
            f'convert',
            f'"{self.logo.resolve()}"',
            f'-resize x1030',
            f'-resize 1875x1030\>',
            f'"{self.__RESIZED_LOGO.resolve()}"',
        ])

        self.image_magick.run(command)

        return self.__RESIZED_LOGO


    @property
    def index_command(self) -> ImageMagickCommands:
        """
        Subcommand for adding the index text to the source image.

        Returns:
            List of ImageMagick commands.
        """

        # All index text is disabled, return blank command
        if self.hide_season_text and self.hide_episode_text:
            return []
        
        # Only add season text
        if self.hide_episode_text:
            return [
                f'-kerning 5.42',       
                f'-pointsize 67.75',
                f'-interword-spacing 14.5',
                f'-font "{self.SEASON_COUNT_FONT.resolve()}"',
                f'-gravity center',
                f'-fill black',
                f'-stroke black',
                f'-strokewidth 6',
                f'-annotate +0+697.2 "{self.season_text}"',
                f'-fill "{self.SERIES_COUNT_TEXT_COLOR}"',
                f'-stroke "{self.SERIES_COUNT_TEXT_COLOR}"',
                f'-strokewidth 0.75',
                f'-annotate +0+697.2 "{self.episode_text}"',
            ]

        # Only add episode text
        if self.hide_season_text:
            return [
                f'-kerning 5.42',       
                f'-pointsize 67.75',
                f'-interword-spacing 14.5',
                f'-font "{self.EPISODE_COUNT_FONT.resolve()}"',
                f'-gravity center',
                f'-fill black',
                f'-stroke black',
                f'-strokewidth 6',
                f'-annotate +0+697.2 "{self.episode_text}"',
                f'-fill "{self.SERIES_COUNT_TEXT_COLOR}"',
                f'-stroke "{self.SERIES_COUNT_TEXT_COLOR}"',
                f'-strokewidth 0.75',
                f'-annotate +0+697.2 "{self.episode_text}"',
            ]
        
        return [
            # Global text effects
            f'-background transparent',
            f'-gravity center',                     
            f'-kerning 5.42',       
            f'-pointsize 67.75',
            f'-interword-spacing 14.5',
            # Black stroke behind primary text
            f'\( -fill black',
            f'-stroke black',
            f'-strokewidth 6',
            # Add season text
            f'-font "{self.SEASON_COUNT_FONT.resolve()}"',
            f'label:"{self.season_text} {self.separator}"',
            # Add episode text
            f'-font "{self.EPISODE_COUNT_FONT.resolve()}"',
            f'label:"{self.episode_text}"',
            # Combine season+episode text into one "image"
            f'+smush 25 \)',
            # Add season+episode text "image" to source image
            f'-geometry +0+697.2',
            f'-composite',
            # Primary text
            f'\( -fill "{self.SERIES_COUNT_TEXT_COLOR}"',
            f'-stroke "{self.SERIES_COUNT_TEXT_COLOR}"',
            f'-strokewidth 0.75',
            # Add season text
            f'-font "{self.SEASON_COUNT_FONT.resolve()}"',
            f'label:"{self.season_text} {self.separator}"',
            # Add episode text
            f'-font "{self.EPISODE_COUNT_FONT.resolve()}"',
            f'label:"{self.episode_text}"',
            f'+smush 30 \)',
            # Add text to source image
            f'-geometry +0+697.2',
            f'-composite',
        ]


    @staticmethod
    def is_custom_font(font: 'Font') -> bool:
        """
        Determines whether the given font characteristics constitute a
        default or custom font.

        Args:
            font: The Font being evaluated.

        Returns:
            True if a custom font is indicated, False otherwise.
        """

        return ((font.color != LogoTitleCard.TITLE_COLOR)
            or (font.file != LogoTitleCard.TITLE_FONT)
            or (font.interline_spacing != 0)
            or (font.kerning != 1.0)
            or (font.size != 1.0)
            or (font.stroke_width != 1.0)
            or (font.vertical_shift != 0)
        )


    @staticmethod
    def is_custom_season_titles(
            custom_episode_map: bool,
            episode_text_format: str
        ) -> bool:
        """
        Determines whether the given attributes constitute custom or
        generic season titles.

        Args:
            custom_episode_map: Whether the EpisodeMap was customized.
            episode_text_format: The episode text format in use.

        Returns:
            True if custom season titles are indicated, False otherwise.
        """

        standard_etf = LogoTitleCard.EPISODE_TEXT_FORMAT.upper()

        return (custom_episode_map
                or episode_text_format.upper() != standard_etf)


    def create(self) -> None:
        """
        Make the necessary ImageMagick and system calls to create this
        object's defined title card.
        """

        # Skip card if logo doesn't exist
        if self.logo is None:
            log.error(f'Logo file not specified')
            return None
        elif not self.logo.exists():
            log.error(f'Logo file "{self.logo.resolve()}" does not exist')
            return None

        # Skip if source is indicated and does not exist
        if self.use_background_image and not self.source_file.exists():
            log.warning(f'Source "{self.source_file.resolve()}" does not exist')
            return None

        # Resize logo, get resized height to determine offset
        resized_logo = self.resize_logo()
        _, height = self.image_magick.get_image_dimensions(resized_logo)
        offset = 60 + ((1030 - height) // 2)

        # Font customizations
        vertical_shift = 245 + self.font_vertical_shift
        font_size = 157.41 * self.font_size
        interline_spacing = -22 + self.font_interline_spacing
        kerning = -1.25 * self.font_kerning
        stroke_width = 3.0 * self.font_stroke_width

        # Sub-command to add source file or create colored background
        if self.use_background_image:
            blur_command = ''
            if self.blur and self.blur_only_image:
                blur_command = f'-blur {self.BLUR_PROFILE}'
            background_command = [
                f'"{self.source_file.resolve()}"',
                *self.resize,
                blur_command,
            ]
        else:
            background_command = [
                f'-set colorspace sRGB',
                f'-size "{self.TITLE_CARD_SIZE}"',
                f'xc:"{self.background}"',
            ]

        # Sub-command to optionally add gradient
        gradient_command = []
        if not self.omit_gradient:
            gradient_command = [
                f'"{self.__GRADIENT_IMAGE.resolve()}"',
                f'-composite',
            ]

        # Sub-command to style the overall image if indicated
        style_command = []
        if self.blur_only_image and self.grayscale:
            style_command = [
                f'-colorspace gray',
                f'-set colorspace sRGB',
            ]
        elif not self.blur_only_image:
            style_command = self.style

        command = ' '.join([
            f'convert',
            # Add background image or color
            *background_command,
            # Overlay resized logo
            f'"{resized_logo.resolve()}"',
            f'-gravity north',
            f'-geometry "+0+{offset}"',
            f'-composite',
            # Optionally overlay gradient
            *gradient_command,
            # Apply style that is applicable to entire image
            *style_command,
            # Global title text options
            f'-gravity south',
            f'-font "{self.font_file}"',
            f'-kerning {kerning}',
            f'-interword-spacing 50',
            f'-interline-spacing {interline_spacing}',
            f'-pointsize {font_size}',
            # Stroke behind title text
            f'-fill "{self.stroke_color}"',
            f'-stroke "{self.stroke_color}"',
            f'-strokewidth {stroke_width}',
            f'-annotate +0+{vertical_shift} "{self.title_text}"',
            # Title text
            f'-fill "{self.font_color}"',
            f'-annotate +0+{vertical_shift} "{self.title_text}"',
            # Add episode or season+episode "image"
            *self.index_command,
            # Create card
            *self.resize_output,
            f'"{self.output_file.resolve()}"',
        ])

        self.image_magick.run(command)

        # Delete resized logo
        self.image_magick.delete_intermediate_images(resized_logo)<|MERGE_RESOLUTION|>--- conflicted
+++ resolved
@@ -6,7 +6,6 @@
 )
 from modules.Debug import log
 
-SeriesExtra = Optional
 
 class LogoTitleCard(BaseCardType):
     """
@@ -14,7 +13,6 @@
     title cards, primarily for the purpose of reality TV shows.
     """
 
-<<<<<<< HEAD
     """API Parameters"""
     API_DETAILS = CardDescription(
         name='Logo',
@@ -58,8 +56,6 @@
         ]
     )
 
-=======
->>>>>>> 43edc47a
     """Directory where all reference files used by this card are stored"""
     REF_DIRECTORY = BaseCardType.BASE_REF_DIRECTORY
 
@@ -124,14 +120,15 @@
             blur: bool = False,
             grayscale: bool = False,
             logo_file: Optional[Path] = None,
-            background: SeriesExtra[str] = 'black',
-            separator: SeriesExtra[str] = '•', 
-            stroke_color: SeriesExtra[str] = 'black',
-            omit_gradient: SeriesExtra[bool] = True,
-            use_background_image: SeriesExtra[bool] = False,
-            blur_only_image: SeriesExtra[bool] = False,
-            preferences: 'Preferences' = None,
-            **unused) -> None:
+            background: str = 'black',
+            separator: str = '•', 
+            stroke_color: str = 'black',
+            omit_gradient: bool = True,
+            use_background_image: bool = False,
+            blur_only_image: bool = False,
+            preferences: Optional['Preferences'] = None, # type: ignore
+            **unused,
+        ) -> None:
         """
         Construct a new instance of this card.
         """
@@ -284,7 +281,7 @@
 
 
     @staticmethod
-    def is_custom_font(font: 'Font') -> bool:
+    def is_custom_font(font: 'Font') -> bool: # type: ignore
         """
         Determines whether the given font characteristics constitute a
         default or custom font.

from pathlib import Path
from typing import Optional

<<<<<<< HEAD
from modules.BaseCardType import (
    BaseCardType, ImageMagickCommands, Extra, CardDescription
)
=======
from modules.BaseCardType import BaseCardType, ImageMagickCommands
>>>>>>> beb288fb
from modules.CleanPath import CleanPath
from modules.Debug import log

SeriesExtra = Optional

class LogoTitleCard(BaseCardType):
    """
    This class describes a type of CardType that produces logo-centric
    title cards, primarily for the purpose of reality TV shows.
    """

    """API Parameters"""
    API_DETAILS = CardDescription(
        name='Logo',
        identifier='logo',
        example='/assets/cards/logo.jpg',
        creators=['CollinHeist'],
        source='local',
        supports_custom_fonts=True,
        supports_custom_seasons=True,
        supported_extras=[
            Extra(
                name='Logo File',
                identifier='logo',
                description='Required logo file to place in the center of the title card',
            ), Extra(
                name='Separator Character',
                identifier='separator',
                description='Character to separate season and episode text',
            ), Extra(
                name='Background Color or Image',
                identifier='background',
                description='Background color or image to use behind the logo',
            ), Extra(
                name='Stroke Text Color',
                identifier='stroke_color',
                description='Color to use for the text stroke',
            ), Extra(
                name='Gradient Omission',
                identifier='omit_gradient',
                description='Whether to omit the gradient overlay from the card',
            ), Extra(
                name='Background Image Enabling',
                identifier='use_background_image',
                description='Whether "background" is an image (instead of a color)',
            ), Extra(
                name='Blur Image Only',
                identifier='blur_only_image',
                description='Whether to only blur the background image - and not the logo - when blurring and using a background image',
            ),
        ], description=[
            'Variation of the Standard title card featuring a central logo.',
            'This card is intended to be used for very "spoilery" series, such as Reality TV shows.',
            'The background of this card can either be a solid color or an image.',
            'If a background image is desired, it is recommended to use an Art Un/Watched Style.',
        ]
    )

    """Directory where all reference files used by this card are stored"""
    REF_DIRECTORY = BaseCardType.BASE_REF_DIRECTORY

    """Characteristics for title splitting by this class"""
    TITLE_CHARACTERISTICS = {
        'max_line_width': 32,   # Character count to begin splitting titles
        'max_line_count': 2,    # Maximum number of lines a title can take up
        'top_heavy': False,     # This class uses bottom heavy titling
    }

    """Characteristics of the default title font"""
    TITLE_FONT = str((REF_DIRECTORY / 'Sequel-Neue.otf').resolve())
    TITLE_COLOR = '#EBEBEB'
    FONT_REPLACEMENTS = {
        '[': '(', ']': ')', '(': '[', ')': ']', '―': '-', '…': '...'
    }

    """Whether this CardType uses season titles for archival purposes"""
    USES_SEASON_TITLE = True

    """Whether this CardType uses unique source images"""
    USES_UNIQUE_SOURCES = False

    """Standard class has standard archive name"""
    ARCHIVE_NAME = 'Logo Style'

    """Default fonts and color for series count text"""
    SEASON_COUNT_FONT = REF_DIRECTORY / 'Proxima Nova Semibold.otf'
    EPISODE_COUNT_FONT = REF_DIRECTORY / 'Proxima Nova Regular.otf'
    SERIES_COUNT_TEXT_COLOR = '#CFCFCF'

    """Paths to intermediate files that are deleted after the card is created"""
    __RESIZED_LOGO = BaseCardType.TEMP_DIR / 'resized_logo.png'

    """Source path for the gradient image overlayed over all title cards"""
    __GRADIENT_IMAGE = REF_DIRECTORY / 'GRADIENT.png'

    __slots__ = (
        'source_file', 'output_file', 'title_text', 'season_text',
        'episode_text', 'hide_season_text', 'font_color', 'font_file',
        'font_kerning', 'font_interline_spacing', 'font_size',
        'font_stroke_width',  'font_vertical_shift', 'separator', 'logo',
        'omit_gradient', 'background', 'stroke_color', 'use_background_image',
        'blur_only_image',
    )

    def __init__(self,
            card_file: Path,
            title_text: str,
            season_text: str,
            episode_text: str,
            source_file: Optional[Path] = None,
            hide_season_text: bool = False,
            font_file: str = TITLE_FONT,
            font_color: str = TITLE_COLOR,
            font_size: float = 1.0,
            font_kerning: float = 1.0,
            font_interline_spacing: int = 0,
            font_stroke_width: float = 1.0,
            font_vertical_shift: int = 0,
            season_number: int = 1,
            episode_number: int = 1,
            blur: bool = False,
            grayscale: bool = False,
            logo: SeriesExtra[str] = None,
            background: SeriesExtra[str] = 'black',
            separator: SeriesExtra[str] = '•', 
            stroke_color: SeriesExtra[str] = 'black',
            omit_gradient: SeriesExtra[bool] = True,
            use_background_image: SeriesExtra[bool] = False,
            blur_only_image: SeriesExtra[bool] = False,
            preferences: 'Preferences' = None,
            **unused) -> None:
        """
        Construct a new instance of this card.
        """

        # Initialize the parent class - this sets up an ImageMagickInterface
        super().__init__(blur, grayscale, preferences=preferences)

        # Look for logo if it's a format string
        if logo is None:
            self.logo = None
        else:
            try:
                logo = logo.format(season_number=season_number,
                                   episode_number=episode_number)
                self.logo = Path(CleanPath(logo).sanitize())
            except Exception as e:
                self.valid = False
                log.exception(f'Invalid logo file "{logo}"', e)

        # Get source file if indicated
        self.use_background_image = use_background_image
        self.blur_only_image = blur_only_image
        self.source_file = source_file
        if self.use_background_image and self.source_file is None:
            log.error(f'Source file must be provided if using a background '
                      f'image')
            self.valid = False

        self.output_file = card_file

        # Ensure characters that need to be escaped are
        self.title_text = self.image_magick.escape_chars(title_text)
        self.season_text = self.image_magick.escape_chars(season_text.upper())
        self.episode_text = self.image_magick.escape_chars(episode_text.upper())
        self.hide_season_text = hide_season_text or len(season_text) == 0

        # Font attributes
<<<<<<< HEAD
        self.font = font_file
=======
        self.font_color = font_color
        self.font_file = font_file
        self.font_interline_spacing = font_interline_spacing
        self.font_kerning = font_kerning
>>>>>>> beb288fb
        self.font_size = font_size
        self.font_stroke_width = font_stroke_width
        self.font_vertical_shift = font_vertical_shift

        # Optional extras
        self.omit_gradient = omit_gradient
        self.background = background
        self.separator = separator
        self.stroke_color = stroke_color


    def resize_logo(self) -> Path:
        """
        Resize the logo into at most a 1875x1030 bounding box.

        Returns:
            Path to the created image.
        """

        command = ' '.join([
            f'convert',
            f'"{self.logo.resolve()}"',
            f'-resize x1030',
            f'-resize 1875x1030\>',
            f'"{self.__RESIZED_LOGO.resolve()}"',
        ])

        self.image_magick.run(command)

        return self.__RESIZED_LOGO


    @property
    def index_command(self) -> ImageMagickCommands:
        """
        Subcommand for adding the index text to the source image.

        Returns:
            List of ImageMagick commands.
        """

<<<<<<< HEAD
        # All index text is disabled, return blank command
        if self.hide_season and self.hide_episode_text:
            return []
        
        # Only add season text
        if self.hide_episode_text:
=======
        # Sub-command for adding season/episode text
        if self.hide_season_text:
>>>>>>> beb288fb
            return [
                f'-kerning 5.42',       
                f'-pointsize 67.75',
                f'-interword-spacing 14.5',
                # Add season text
                f'-font "{self.SEASON_COUNT_FONT.resolve()}"',
                f'-gravity center',
                f'-fill black',
                f'-stroke black',
                f'-strokewidth 6',
                f'-annotate +0+697.2 "{self.season_text}"',
                f'-fill "{self.SERIES_COUNT_TEXT_COLOR}"',
                f'-stroke "{self.SERIES_COUNT_TEXT_COLOR}"',
                f'-strokewidth 0.75',
                f'-annotate +0+697.2 "{self.episode_text}"',
            ]

        # Only add episode text
        if self.hide_season:
            return [
                f'-kerning 5.42',       
                f'-pointsize 67.75',
                f'-interword-spacing 14.5',
                f'-font "{self.EPISODE_COUNT_FONT.resolve()}"',
                f'-gravity center',
                f'-fill black',
                f'-stroke black',
                f'-strokewidth 6',
                f'-annotate +0+697.2 "{self.episode_text}"',
                f'-fill "{self.SERIES_COUNT_TEXT_COLOR}"',
                f'-stroke "{self.SERIES_COUNT_TEXT_COLOR}"',
                f'-strokewidth 0.75',
                f'-annotate +0+697.2 "{self.episode_text}"',
            ]
        
        return [
            # Global text effects
            f'-background transparent',
            f'-gravity center',                     
            f'-kerning 5.42',       
            f'-pointsize 67.75',
            f'-interword-spacing 14.5',
            # Black stroke behind primary text
            f'\( -fill black',
            f'-stroke black',
            f'-strokewidth 6',
            # Add season text
            f'-font "{self.SEASON_COUNT_FONT.resolve()}"',
            f'label:"{self.season_text} {self.separator}"',
            # Add episode text
            f'-font "{self.EPISODE_COUNT_FONT.resolve()}"',
            f'label:"{self.episode_text}"',
            # Combine season+episode text into one "image"
            f'+smush 25 \)',
            # Add season+episode text "image" to source image
            f'-geometry +0+697.2',
            f'-composite',
            # Primary text
            f'\( -fill "{self.SERIES_COUNT_TEXT_COLOR}"',
            f'-stroke "{self.SERIES_COUNT_TEXT_COLOR}"',
            f'-strokewidth 0.75',
            # Add season text
            f'-font "{self.SEASON_COUNT_FONT.resolve()}"',
            f'label:"{self.season_text} {self.separator}"',
            # Add episode text
            f'-font "{self.EPISODE_COUNT_FONT.resolve()}"',
            f'label:"{self.episode_text}"',
            f'+smush 30 \)',
            # Add text to source image
            f'-geometry +0+697.2',
            f'-composite',
        ]


    @staticmethod
    def is_custom_font(font: 'Font') -> bool:
        """
        Determines whether the given font characteristics constitute a
        default or custom font.

        Args:
            font: The Font being evaluated.

        Returns:
            True if a custom font is indicated, False otherwise.
        """

        return ((font.color != LogoTitleCard.TITLE_COLOR)
            or (font.file != LogoTitleCard.TITLE_FONT)
            or (font.interline_spacing != 0)
            or (font.kerning != 1.0)
            or (font.size != 1.0)
            or (font.stroke_width != 1.0)
            or (font.vertical_shift != 0)
        )


    @staticmethod
    def is_custom_season_titles(
            custom_episode_map: bool, episode_text_format: str) -> bool:
        """
        Determines whether the given attributes constitute custom or
        generic season titles.

        Args:
            custom_episode_map: Whether the EpisodeMap was customized.
            episode_text_format: The episode text format in use.

        Returns:
            True if custom season titles are indicated, False otherwise.
        """

        standard_etf = LogoTitleCard.EPISODE_TEXT_FORMAT.upper()

        return (custom_episode_map
                or episode_text_format.upper() != standard_etf)


    def create(self) -> None:
        """
        Make the necessary ImageMagick and system calls to create this
        object's defined title card.
        """

        # Skip card if logo doesn't exist
        if self.logo is None:
            log.error(f'Logo file not specified')
            return None
        elif not self.logo.exists():
            log.error(f'Logo file "{self.logo.resolve()}" does not exist')
            return None

        # Skip if source is indicated and does not exist
        if self.use_background_image and not self.source_file.exists():
            log.warning(f'Source "{self.source_file.resolve()}" does not exist')
            return None

        # Resize logo, get resized height to determine offset
        resized_logo = self.resize_logo()
        _, height = self.get_image_dimensions(resized_logo)
        offset = 60 + ((1030 - height) // 2)

        # Font customizations
        vertical_shift = 245 + self.font_vertical_shift
        font_size = 157.41 * self.font_size
        interline_spacing = -22 + self.font_interline_spacing
        kerning = -1.25 * self.font_kerning
        stroke_width = 3.0 * self.font_stroke_width

        # Sub-command to add source file or create colored background
        if self.use_background_image:
            blur_command = ''
            if self.blur and self.blur_only_image:
                blur_command = f'-blur {self.BLUR_PROFILE}'
            background_command = [
                f'"{self.source_file.resolve()}"',
                *self.resize,
                blur_command,
            ]
        else:
            background_command = [
                f'-set colorspace sRGB',
                f'-size "{self.TITLE_CARD_SIZE}"',
                f'xc:"{self.background}"',
            ]

        # Sub-command to optionally add gradient
        gradient_command = []
        if not self.omit_gradient:
            gradient_command = [
                f'"{self.__GRADIENT_IMAGE.resolve()}"',
                f'-composite',
            ]

        # Sub-command to style the overall image if indicated
        style_command = []
        if self.blur_only_image and self.grayscale:
            style_command = [
                f'-colorspace gray',
                f'-set colorspace sRGB',
            ]
        elif not self.blur_only_image:
            style_command = self.style

        command = ' '.join([
            f'convert',
            # Add background image or color
            *background_command,
            # Overlay resized logo
            f'"{resized_logo.resolve()}"',
            f'-gravity north',
            f'-geometry "+0+{offset}"',
            f'-composite',
            # Optionally overlay gradient
            *gradient_command,
            # Apply style that is applicable to entire image
            *style_command,
            # Global title text options
            f'-gravity south',
            f'-font "{self.font_file}"',                     
            f'-kerning {kerning}',
            f'-interword-spacing 50',
            f'-interline-spacing {interline_spacing}',
            f'-pointsize {font_size}',
            # Stroke behind title text
            f'-fill "{self.stroke_color}"',
            f'-stroke "{self.stroke_color}"',
            f'-strokewidth {stroke_width}',
            f'-annotate +0+{vertical_shift} "{self.title_text}"',
            # Title text
            f'-fill "{self.font_color}"',
            f'-annotate +0+{vertical_shift} "{self.title_text}"',
            # Add episode or season+episode "image"
            *self.index_command,
            # Create card
            *self.resize_output,
            f'"{self.output_file.resolve()}"',
        ])

        self.image_magick.run(command)

        # Delete resized logo
        self.image_magick.delete_intermediate_images(resized_logo)<|MERGE_RESOLUTION|>--- conflicted
+++ resolved
@@ -1,13 +1,9 @@
 from pathlib import Path
 from typing import Optional
 
-<<<<<<< HEAD
 from modules.BaseCardType import (
     BaseCardType, ImageMagickCommands, Extra, CardDescription
 )
-=======
-from modules.BaseCardType import BaseCardType, ImageMagickCommands
->>>>>>> beb288fb
 from modules.CleanPath import CleanPath
 from modules.Debug import log
 
@@ -176,14 +172,10 @@
         self.hide_season_text = hide_season_text or len(season_text) == 0
 
         # Font attributes
-<<<<<<< HEAD
-        self.font = font_file
-=======
         self.font_color = font_color
         self.font_file = font_file
         self.font_interline_spacing = font_interline_spacing
         self.font_kerning = font_kerning
->>>>>>> beb288fb
         self.font_size = font_size
         self.font_stroke_width = font_stroke_width
         self.font_vertical_shift = font_vertical_shift
@@ -225,17 +217,12 @@
             List of ImageMagick commands.
         """
 
-<<<<<<< HEAD
         # All index text is disabled, return blank command
         if self.hide_season and self.hide_episode_text:
             return []
         
         # Only add season text
         if self.hide_episode_text:
-=======
-        # Sub-command for adding season/episode text
-        if self.hide_season_text:
->>>>>>> beb288fb
             return [
                 f'-kerning 5.42',       
                 f'-pointsize 67.75',

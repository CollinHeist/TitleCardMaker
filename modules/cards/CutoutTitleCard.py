from pathlib import Path
from typing import Optional

<<<<<<< HEAD
from modules.BaseCardType import (
    BaseCardType, ImageMagickCommands, Extra, CardDescription
)
from modules.Debug import log
=======
from modules.BaseCardType import BaseCardType
>>>>>>> 43edc47a


class CutoutTitleCard(BaseCardType):
    """
    This class describes a type of CardType that is very loosely based
    off of /u/Phendrena's Willow title card set. These cards feature a
    solid color overlay with the episode text cutout to reveal the
    source image.
    """

<<<<<<< HEAD
    """API Parameters"""
    API_DETAILS = CardDescription(
        name='Cutout',
        identifier='cutout',
        example='/internal_assets/cards/cutout.jpg',
        creators=['/u/Phendrena', 'CollinHeist'],
        source='local',
        supports_custom_fonts=True,
        supports_custom_seasons=False,
        supported_extras=[
            Extra(
                name='Overlay Color',
                identifier='overlay_color',
                description='Color of the solid overlay to cut text out of',
            ), Extra(
                name='Edge Blurring',
                identifier='blur_edges',
                description='Whether to blur the edges of the number cutout',
            ),
        ], description=[
            'Title card featuring a solid color overlaying the source image.',
            'Episode text cuts out the overlay to reveal the underlying source image.',
        ]
    )

=======
>>>>>>> 43edc47a
    """Directory where all reference files used by this card are stored"""
    REF_DIRECTORY = BaseCardType.BASE_REF_DIRECTORY / 'cutout'
    OLIVIER_REF_DIRECTORY = BaseCardType.BASE_REF_DIRECTORY / 'olivier'
    SW_REF_DIRECTORY = BaseCardType.BASE_REF_DIRECTORY / 'star_wars'

    """Characteristics for title splitting by this class"""
    TITLE_CHARACTERISTICS = {
        'max_line_width': 34,   # Character count to begin splitting titles
        'max_line_count': 3,    # Maximum number of lines a title can take up
        'top_heavy': False,     # This class uses bottom heavy titling
    }

    """Characteristics of the default title font"""
    TITLE_FONT = str((OLIVIER_REF_DIRECTORY / 'Montserrat-Bold.ttf').resolve())
    TITLE_COLOR = 'white'
    FONT_REPLACEMENTS = {}

    """Whether this CardType uses season titles for archival purposes"""
    USES_SEASON_TITLE = False

    """Standard class has standard archive name"""
    ARCHIVE_NAME = 'Cutout Style'

    """Default fonts and color for series count text"""
    EPISODE_TEXT_FORMAT = '{episode_number_cardinal}'
    EPISODE_TEXT_FONT = SW_REF_DIRECTORY / 'HelveticaNeue-Bold.ttf'

    """Custom blur profile for the poster"""
    BLUR_PROFILE = '0x20'
    NUMBER_BLUR_PROFILE = '0x10'

    __slots__ = (
        'source_file', 'output_file', 'title_text', 'episode_text',
        'font_color', 'font_file', 'font_size', 'font_vertical_shift',
        'overlay_color', 'blur_edges',
    )

    def __init__(self,
            source_file: Path,
            card_file: Path,
            title_text: str,
            episode_text: str,
            font_color: str = TITLE_COLOR,
            font_file: str = TITLE_FONT,
            font_size: float = 1.0,
            font_vertical_shift: int = 0,
            blur: bool = False,
            grayscale: bool = False,
            overlay_color: str = 'black',
            blur_edges: bool = False,
            preferences: Optional['Preferences'] = None, # type: ignore
            **unused,
        ) -> None:
        """
        Construct a new instance of this Card.
        """

        # Initialize the parent class - this sets up an ImageMagickInterface
        super().__init__(blur, grayscale, preferences=preferences)

        self.source_file = source_file
        self.output_file = card_file

        # Ensure characters that need to be escaped are
        self.title_text = self.image_magick.escape_chars(title_text)
        # Format episode text to split into 1/2 lines depending on word count
        self.episode_text = self.image_magick.escape_chars(
            self._format_episode_text(episode_text).upper()
        )

        # Font/card customizations
        self.font_color = font_color
        self.font_file = font_file
        self.font_size = font_size
        self.font_vertical_shift = font_vertical_shift

        # Optional extras
        self.overlay_color = overlay_color
        self.blur_edges = blur_edges


    def _format_episode_text(self, episode_text: str) -> str:
        """
        Format the given episode text into the appropriate multi-line
        string.

        Args:
            episode_text: Episode text to format.

        Returns:
            Formatted multi (or single) line episode text.
        """

        # Has and, split around that
        if ' and ' in episode_text:
            top, bottom = episode_text.split(' and ')
            return f'{top}\nand {bottom}'

        # Has more than three words, split in half
        if len(episode_text.split(' ')) > 3:
            words = episode_text.split(' ')
            top, bottom = words[:len(words)//2], words[len(words)//2:]
            top, bottom = ' '.join(top), ' '.join(bottom)
            return f'{top}\n{words}'

        # Split about dash (likely a 10-100 number)
        return '\n'.join(episode_text.split('-'))


    @staticmethod
    def is_custom_font(font: 'Font') -> bool:
        """
        Determine whether the given font characteristics constitute a
        default or custom font.

        Args:
            font: The Font being evaluated.

        Returns:
            True if a custom font is indicated, False otherwise.
        """

        return ((font.color != CutoutTitleCard.TITLE_COLOR)
            or (font.file != CutoutTitleCard.TITLE_FONT)
            or (font.size != 1.0)
            or (font.vertical_shift != 0)
        )


    @staticmethod
    def is_custom_season_titles(
            custom_episode_map: bool,
            episode_text_format: str,
        ) -> bool:
        """
        Determine whether the given attributes constitute custom or
        generic season titles.

        Args:
            custom_episode_map: Whether the EpisodeMap was customized.
            episode_text_format: The episode text format in use.

        Returns:
            True if custom season titles are indicated, False otherwise.
        """

        standard_etf = CutoutTitleCard.EPISODE_TEXT_FORMAT.upper()

        return episode_text_format.upper() != standard_etf


    def create(self) -> None:
        """
        Make the necessary ImageMagick and system calls to create this
        object's defined title card.
        """

        command = ' '.join([
            f'convert',
            f'-set colorspace sRGB',
            # Create solid-color overlay
            f'\( -size "{self.TITLE_CARD_SIZE}"',
            f'xc:"{self.overlay_color}" \)',
            # Resize and optionally blur source image
            f'\( "{self.source_file.resolve()}"',
            *self.resize_and_style,
            f'\)',
            # Create cutout of episode text
            f'\( -set colorspace sRGB',
            f'-background transparent',
            f'-density 200',
            f'-pointsize 500',
            f'-gravity center',
            f'-interline-spacing -300',
            f'-font "{self.EPISODE_TEXT_FONT.resolve()}"',
            f'+size',
            f'label:"{self.episode_text}"',
            # Resize with 100px margin on all sides
            f'-resize 3100x1700',
            f'-extent "{self.TITLE_CARD_SIZE}"',
            f'-blur "{self.NUMBER_BLUR_PROFILE}" \)' if self.blur_edges else '\)',
            # Use masked alpha composition to combine images
            f'-gravity center',
            f'-composite',
            # Add title text
            f'-gravity south',
            f'-pointsize {50 * self.font_size}',
            f'+interline-spacing',
            f'-fill "{self.font_color}"',
            f'-font "{self.font_file}"',
            f'-annotate +0+{100 + self.font_vertical_shift} "{self.title_text}"',
            # Create card
            *self.resize_output,
            f'"{self.output_file.resolve()}"',
        ])

        self.image_magick.run(command)<|MERGE_RESOLUTION|>--- conflicted
+++ resolved
@@ -1,14 +1,7 @@
 from pathlib import Path
 from typing import Optional
 
-<<<<<<< HEAD
-from modules.BaseCardType import (
-    BaseCardType, ImageMagickCommands, Extra, CardDescription
-)
-from modules.Debug import log
-=======
-from modules.BaseCardType import BaseCardType
->>>>>>> 43edc47a
+from modules.BaseCardType import BaseCardType, Extra, CardDescription
 
 
 class CutoutTitleCard(BaseCardType):
@@ -19,7 +12,6 @@
     source image.
     """
 
-<<<<<<< HEAD
     """API Parameters"""
     API_DETAILS = CardDescription(
         name='Cutout',
@@ -45,8 +37,6 @@
         ]
     )
 
-=======
->>>>>>> 43edc47a
     """Directory where all reference files used by this card are stored"""
     REF_DIRECTORY = BaseCardType.BASE_REF_DIRECTORY / 'cutout'
     OLIVIER_REF_DIRECTORY = BaseCardType.BASE_REF_DIRECTORY / 'olivier'
@@ -157,7 +147,7 @@
 
 
     @staticmethod
-    def is_custom_font(font: 'Font') -> bool:
+    def is_custom_font(font: 'Font') -> bool: # type: ignore
         """
         Determine whether the given font characteristics constitute a
         default or custom font.

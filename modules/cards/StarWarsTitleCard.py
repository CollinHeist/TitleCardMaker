--- conflicted
+++ resolved
@@ -1,16 +1,9 @@
 from pathlib import Path
-<<<<<<< HEAD
 from typing import Optional, Any
 
 from modules.BaseCardType import (
     BaseCardType, ImageMagickCommands, Extra, CardDescription
 )
-from modules.Debug import log
-=======
-from typing import Optional
-
-from modules.BaseCardType import BaseCardType, ImageMagickCommands
->>>>>>> 43edc47a
 
 
 class StarWarsTitleCard(BaseCardType):
@@ -20,7 +13,6 @@
     /u/Olivier_286.
     """
 
-<<<<<<< HEAD
     """API Parameters"""
     API_DETAILS = CardDescription(
         name='Star Wars',
@@ -44,8 +36,6 @@
         ]
     )
 
-=======
->>>>>>> 43edc47a
     """Directory where all reference files used by this card are stored"""
     REF_DIRECTORY = BaseCardType.BASE_REF_DIRECTORY / 'star_wars'
 
@@ -96,14 +86,9 @@
             blur: bool = False,
             grayscale: bool = False,
             episode_text_color: str = EPISODE_TEXT_COLOR,
-<<<<<<< HEAD
-            preferences: 'Preferences' = None,
-            **unused) -> None:
-=======
             preferences: Optional['Preferences'] = None, # type: ignore
             **unused,
         ) -> None:
->>>>>>> 43edc47a
         """
         Initialize the CardType object.
         """

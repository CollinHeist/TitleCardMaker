--- conflicted
+++ resolved
@@ -4,13 +4,9 @@
 
 from num2words import num2words
 
-<<<<<<< HEAD
 from modules.BaseCardType import (
     BaseCardType, ImageMagickCommands, Extra, CardDescription
 )
-=======
-from modules.BaseCardType import BaseCardType, ImageMagickCommands
->>>>>>> beb288fb
 from modules.Debug import log
 
 SeriesExtra = Optional
@@ -79,11 +75,6 @@
     def __init__(self,
             source_file: Path,
             card_file: Path,
-<<<<<<< HEAD
-            title: str,
-            episode_text: str,
-            hide_episode_text: bool = False,
-=======
             title_text: str,
             episode_text: str,
             hide_episode_text: bool = False,
@@ -91,7 +82,6 @@
             font_file: str = TITLE_FONT,
             font_interline_spacing: int = 0,
             font_size: float = 1.0,
->>>>>>> beb288fb
             blur: bool = False,
             grayscale: bool = False,
             preferences: 'Preferences' = None,
@@ -110,10 +100,6 @@
         # Store episode title
         self.title_text = self.image_magick.escape_chars(title_text.upper())
 
-<<<<<<< HEAD
-        # Modify episode text to remove "Episode"-like text, replace numbers
-        # with text, strip spaces, and convert to uppercase
-=======
         # Font customizations
         self.font_color = font_color
         self.font_file = font_file
@@ -121,7 +107,6 @@
         self.font_size = font_size
 
         # Attempt to detect prefix text
->>>>>>> beb288fb
         self.hide_episode_text = hide_episode_text or len(episode_text) == 0
         if self.hide_episode_text:
             self.episode_prefix, self.episode_text = None, None

--- conflicted
+++ resolved
@@ -1,17 +1,14 @@
 from pathlib import Path
-<<<<<<< HEAD
-from typing import Any, Literal, Optional
-=======
 from typing import Literal, Optional
->>>>>>> 43edc47a
 
 from modules.BaseCardType import (
     BaseCardType, ImageMagickCommands, Extra, CardDescription
 )
-from modules.Debug import log
+
 
 Element = Literal['index', 'logo', 'omit', 'title']
 MiddleElement = Literal['logo', 'omit']
+
 
 class Coordinate:
     __slots__ = ('x', 'y')

from collections import namedtuple
from pathlib import Path
from random import choice
from re import compile as re_compile
from typing import Any, Optional

<<<<<<< HEAD
from modules.BaseCardType import (
    BaseCardType, ImageMagickCommands, Extra, CardDescription
)
=======
from modules.BaseCardType import BaseCardType, ImageMagickCommands
>>>>>>> beb288fb
from modules.Debug import log

SeriesExtra = Optional

Position = namedtuple('Position', ('location', 'offset', 'rotation'))

class Offset:
    """
    This class defines an Offset of x/y to be utilized for placing
    season text around roman numerals.
    """

    """Regex to match signed float offsets from an ImageMagick offset string"""
    OFFSET_REGEX = re_compile(r'([-+]\d+.?\d*)([-+]\d+.?\d*)')

    def __init__(self,
            offset_str: Optional[str] = None, *,
            x: Optional[float] = None,
            y: Optional[float] = None) -> None:
        """
        Initialize an Offset object with the given ImageMagick offset
        string. For example, Offset('+20-10') indicates a 20 pixel
        positive X offset, and a 10 pixel negative Y offset.

        This can be initialized with offset string or x/y coordinates.

        Args:
            offset_str: ImageMagick offset string.
            x: (Keyword) X offset to initialize this object with.
            y: (Keyword) Y offset to initialize this object with.
        """

        # Initialize with offset string
        if offset_str is not None:
            self.x, self.y = map(
                float, self.OFFSET_REGEX.match(offset_str).groups()
            )
        else:
            self.x, self.y = float(x), float(y)

    def __repr__(self) -> str:
        return f'<Offset {self.x=}, {self.y=}>'

    def __str__(self) -> str:
        return f'{self.x:+}{self.y:+}'

    def __add__(self, other: 'Offset') -> None:
        """
        Add an offset to this object, returning a new object.

        Args:
            other: Offset to add to this object.
        """

        return Offset(x=self.x + other.x, y=self.y + other.y)

    def __iadd__(self, other: 'Offset') -> 'Offset':
        """
        Adjust this object by the given offset. For example:

        >>> o = Offset('+10+30')
        >>> o += Offset('-10-30')
        >>> repr(o)
        '<Offset self.x=0.0, self.y=0.0>'

        Args:
            other: Offset to adjust this object by.
        """

        self.x += other.x
        self.y += other.y

        return self

    def __mul__(self, scalar: float) -> 'Offset':
        """
        Scale this object's offsets by the given scalar, returning a new
        object.

        Args:
            scalar: Scalar multiple to scale this offset by.
        """

        return Offset(x=self.x*scalar, y=self.y*scalar)

    def __imul__(self, scalar: float) -> 'Offset':
        """
        Scale this object's offsets by the given scalar. For example:

        >>> o = Offset('+100+50')
        >>> o *= 0.5
        >>> repr(o)
        '<Offset self.x=50.0, self.y=25.0>'

        Args:
            scalar: Scalar multiple to adjust this object by.
        """

        self.x *= scalar
        self.y *= scalar

        return self

"""
Lists of all possible Positions for season text around each possible
roma numeral.
"""
POSITIONS: dict[str, list[Position]] = {
    'I': [
        Position('Below', Offset('+0+425'), '0x0'),
        Position('Above', Offset('+0-360'), '0x0'),
        Position('Lower', Offset('+0+300'), '0x0'),
        Position('Upper', Offset('+0-250'), '0x0'),
        Position('Left', Offset('-75+0'), '-90x-90'),
        Position('Right', Offset('+75+0'), '90x90'),
    ], 'V': [
        Position('Inside', Offset('+0-275'), '0x0'),
        Position('Above', Offset('+0-365'), '0x0'),
        Position('Lower', Offset('+0+315'), '0x0'),
        Position('Lower Left', Offset('-185+350'), '0x0'),
        Position('Lower Right', Offset('+175+350'), '0x0'),
        Position('Lower Right Rotated', Offset('+90+280'), '-67x-67'),
        Position('Lower Left Rotated', Offset('-120+260'), '67x67'),
        Position('Upper Left', Offset('-270-370'), '0x0'),
        Position('Upper Right', Offset('+280-370'), '0x0'),
    ], 'X': [
        Position('Upper Right', Offset('+230-360'), '0x0'),
        Position('Upper Left', Offset('-230-360'), '0x0'),
        Position('Lower Right', Offset('+240+425'), '0x0'),
        Position('Lower Left', Offset('-240+425'), '0x0'),
        Position('Lower Middle', Offset('+0+325'), '0x0'),
        Position('Right Rotated', Offset('+175+150'), '55x55'),
    ], 'L': [
        Position('Below', Offset('+0+425'), '0x0'),
        Position('Top Left', Offset('-110-365'), '0x0'),
        Position('Left', Offset('-190+0'), '-90x-90'),
        Position('Right', Offset('-45+0'), '90x90'),
    ], 'C': [
        Position('Above', Offset('+0-375'), '0x0'),
        Position('Below', Offset('+0+425'), '0x0'),
        Position('Left', Offset('-365+0'), '-90x-90'),
        Position('Center', Offset('+0+0'), '0x0'),
    ], 'D': [
        Position('Above', Offset('+0-375'), '0x0'),
        Position('Below', Offset('+0+425'), '0x0'),
        Position('Left', Offset('-325+0'), '-90x-90'),
        Position('Right', Offset('+400+0'), '90x90'),
        Position('Center', Offset('+0+0'), '0x0'),
        Position('Above Left', Offset('-240-355'), '0x0'),
        Position('Below Left', Offset('-240+425'), '0x0'),
    ], 'M': [
        Position('Above', Offset('+0-300'), '0x0'),
        Position('Below', Offset('+0+300'), '0x0'),
        Position('Below Left', Offset('-350+425'), '0x0'),
        Position('Below Right', Offset('+340+425'), '0x0'),
        Position('Upper Left', Offset('-145-180'), '59x59'),
        Position('Left', Offset('-375+0'), '-88x-88'),
        Position('Right', Offset('+395+0'), '88x88'),
    ]
}

class RomanNumeralTitleCard(BaseCardType):
    """
    This class defines a type of CardType that produces imageless title
    cards with roman numeral text behind the central title. The style is
    inspired from the official Devilman Crybaby title cards.

    If enabled, season text is randomly placed around fixed positions on
    the roman numerals. 
    """

    """API Parameters"""
    API_DETAILS = CardDescription(
        name='Roman Numeral',
        identifier='roman numeral',
        example='/assets/cards/roman.jpg',
        creators=['CollinHeist'],
        source='local',
        supports_custom_fonts=False,
        supports_custom_seasons=True,
        supported_extras=[
            Extra(
                name='Background Color',
                identifier='background',
                description='Background color to utilize',
            ), Extra(
                name='Roman Numeral Color',
                identifier='roman_numeral_color',
                description='Color of the roman numerals',
            ),
        ], description=[
            'Imageless title cards featuring large roman numerals indicating '
            'the episode or absolute episode number just behind the title.',
            'Season text, if enabled, is placed at deterministic, but randomly'
            'selected locations around the roman numerals.',
            'This style of title card is based off the official Devilman Crybaby title cards.',
        ]
    )

    """Directory where all reference files used by this card are stored"""
    REF_DIRECTORY = BaseCardType.BASE_REF_DIRECTORY / 'roman'

    """Characteristics for title splitting by this class"""
    TITLE_CHARACTERISTICS = {
        'max_line_width': 26,   # Character count to begin splitting titles
        'max_line_count': 5,    # Maximum number of lines a title can take up
        'top_heavy': True,      # This class uses bottom heavy titling
    }

    """Default font and text color for episode title text"""
    TITLE_FONT = str((REF_DIRECTORY / 'flanker-griffo.otf').resolve())
    TITLE_COLOR = 'white'

    """Default characters to replace in the generic font"""
    FONT_REPLACEMENTS = {}

    """Default episode text format for this class"""
    EPISODE_TEXT_FORMAT = '{episode_number}'
    GENERIC_EPISODE_TEXT_FORMATS = (
        EPISODE_TEXT_FORMAT, '{abs_number}',
    )

    """Whether this CardType uses season titles for archival purposes"""
    USES_SEASON_TITLE = True

    """Whether this CardType uses unique source images"""
    USES_UNIQUE_SOURCES = False

    """Standard class has standard archive name"""
    ARCHIVE_NAME = 'Roman Numeral Style'

    """Blur profile for this card is 1/3 the radius of the standard blur"""
    BLUR_PROFILE = '0x30'

    """Default fonts and color for series count text"""
    BACKGROUND_COLOR = 'black'
    ROMAN_NUMERAL_FONT = REF_DIRECTORY / 'sinete-regular.otf'
    ROMAN_NUMERAL_TEXT_COLOR = '#AE2317'
    SEASON_TEXT_COLOR = 'rgb(200, 200, 200)'

    """Maximum possible roman numeral (as overline'd characters are invalid)"""
    MAX_ROMAN_NUMERAL = 3999

    """Maximum number of attempts for season text placement (if overlapping)"""
    SEASON_TEXT_PLACEMENT_ATTEMPS = 10

    __slots__ = (
        'output_file', 'title_text', 'season_text', 'hide_season_text',
        'font_color', 'background', 'roman_numeral_color', 'roman_numeral',
        '__roman_text_scalar', '__roman_numeral_lines', 'rotation', 'offset',
    )

    def __init__(self,
            card_file: Path,
<<<<<<< HEAD
            title: str,
=======
            title_text: str,
>>>>>>> beb288fb
            season_text: str, 
            episode_text: str,
            hide_season_text: bool = False,
            font_color: str = TITLE_COLOR,
            episode_number: int = 1,
            blur: bool = False,
            grayscale: bool = False,
            background: SeriesExtra[str] = BACKGROUND_COLOR, 
            roman_numeral_color: SeriesExtra[str] = ROMAN_NUMERAL_TEXT_COLOR,
            preferences: 'Preferences' = None,
            **unused) -> None:
        """
        Construct a new instance of this card.

        Args:
            output_file: Output file.
            title: Episode title.
            episode_text: The episode text to parse the roman numeral
                from.
            episode_number: Episode number for the roman numerals.
            font_color: Color to use for the episode title.
            blur: Whether to blur the source image.
            grayscale: Whether to make the source image grayscale.
            background: Color for the background.
            roman_numeral_color: Color for the roman numerals.
            unused: Unused arguments.
        """

        # Initialize the parent class - this sets up an ImageMagickInterface
        super().__init__(blur, grayscale, preferences=preferences)

        # Store object attributes
        self.output_file = card_file
<<<<<<< HEAD
        self.title = self.image_magick.escape_chars(title)
        self.title_color = font_color
=======
        self.title_text = self.image_magick.escape_chars(title_text)
        self.font_color = font_color
>>>>>>> beb288fb
        self.background = background
        self.roman_numeral_color = roman_numeral_color

        # Try and parse roman digit from the episode text, if cannot be done,
        # just use actual episode number
        digit = int(episode_text) if episode_text.isdigit() else episode_number
        self.__assign_roman_numeral(digit)

        # Select roman numeral for season text
        self.season_text = season_text.strip().upper()
<<<<<<< HEAD
        self.hide_season = hide_season_text or len(self.season_text) == 0
=======
        self.hide_season_text = hide_season_text or len(self.season_text) == 0
>>>>>>> beb288fb

        # Rotation and offset attributes to be determined later
        self.rotation, self.offset = None, None


    def __assign_roman_numeral(self, number: int) -> None:
        """
        Convert the given number to a roman numeral, update the scalar
        and text attributes of this object.

        Args:
            number: The number to become the roman numeral.
        """

        # Limit to maximum possible roman numeral
        if number > self.MAX_ROMAN_NUMERAL:
            log.warning(f'Numbers larger than {self.MAX_ROMAN_NUMERAL:,} cannot'
                        f' be represented as roman numerals')
            number = self.MAX_ROMAN_NUMERAL

        # Index-sorted places -> roman numerals
        m_text = ['', 'M', 'MM', 'MMM']
        c_text = ['', 'C', 'CC', 'CCC', 'CD', 'D', 'DC', 'DCC', 'DCCC', 'CM']
        x_text = ['', 'X', 'XX', 'XXX', 'XL', 'L', 'LX', 'LXX', 'LXXX', 'XC']
        i_text = ['', 'I', 'II', 'III', 'IV', 'V', 'VI', 'VII', 'VIII', 'IX']

        # Get each places' roman numeral
        thousands = m_text[number // 1000]
        hundreds = c_text[(number % 1000) // 100]
        tens = x_text[(number % 100) // 10]
        ones = i_text[number % 10]

        numeral = (thousands + hundreds + tens + ones).strip()

        # Split roman numerals that are longer than 6 chars into two lines
        if len(numeral) >= 5:
            self.__roman_numeral_lines = 2
            roman_text = [numeral[:len(numeral)//2], numeral[len(numeral)//2:]]
        else:
            self.__roman_numeral_lines = 1
            roman_text = [numeral]

        # Update scalar for this text
        self.__assign_roman_scalar(roman_text)

        # Assign combined roman numeral text
        self.roman_numeral = '\n'.join(roman_text)


    def __assign_roman_scalar(self, roman_text: list[str]) -> None:
        """
        Assign the roman text scalar for this text based on the widest
        line of the given roman numeral text.

        Args:
            roman_text: List of strings, where each entry is a new line
                in the roman numeral string.
        """

        # Width of each roman numeral
        widths = {
            'I': 364, 'V': 782, 'X': 727, 'L': 599,
            'C': 779, 'D': 856, 'M': 1004,
        }

        # Get max width of all lines
        max_width = max(sum(widths[ch] for ch in line) for line in roman_text)

        # Get width of output title card for comparison
        card_width = int(self.TITLE_CARD_SIZE.split('x')[0])

        # Scale roman numeral text if line width is larger than card (+margin)
        if max_width > (card_width - 100):
            self.__roman_text_scalar = (card_width - 100) / max_width
        else:
            self.__roman_text_scalar = 1.0


    def create_roman_numeral_command(self,
            roman_numeral: str) -> ImageMagickCommands:
        """
        Subcommand to add roman numerals to the image.

        Returns:
            List of ImageMagick commands.
        """

        # Scale font size and interline spacing of roman text
        font_size = 1250 * self.__roman_text_scalar
        interline_spacing = -400 * self.__roman_text_scalar

        return [
            f'-font "{self.ROMAN_NUMERAL_FONT.resolve()}"',
            f'-fill "{self.roman_numeral_color}"',
            f'-pointsize {font_size}',
            f'-gravity center',
            f'-interline-spacing {interline_spacing}',
            f'-annotate +0-30 "{roman_numeral}"',
        ]


    def create_season_text_command(self,
            rotation: str, offset: str) -> ImageMagickCommands:
        """
        Generate the ImageMagick commands necessary to create season
        text at the given rotation and offset.

        Args:
            rotation: Rotation (string) to utilize. Should be like
                "90x90".
            offset: Offset (string, not Object) to utilize relative to
                the center of the canvas. Should be like "+100-300".

        Returns:
            List of ImageMagick commands.
        """

        if self.hide_season_text or rotation is None or offset is None:
            return []

        # Override font color only if a custom background color was specified
        if self.background != self.BACKGROUND_COLOR:
            color = self.font_color
        else:
            color = self.SEASON_TEXT_COLOR

        return [
            f'-size "{self.TITLE_CARD_SIZE}"',
            f'-gravity center',
            f'-font "{self.TITLE_FONT}"',
            f'-fill "{color}"',
            f'-pointsize 50',
            f'+interword-spacing',
            f'-annotate {rotation}{offset} "{self.season_text}"',
        ]


    @property
    def title_text_command(self) -> ImageMagickCommands:
        """
        Subcommand to add title text to the image.

        Returns:
            List of ImageMagick commands.
        """

        return [
            f'-font "{self.TITLE_FONT}"',
            f'-pointsize 150',
            f'-interword-spacing 40',
            f'-interline-spacing 0',
            f'-fill "{self.font_color}"',            
            f'-annotate +0+0 "{self.title_text}"',
        ]


    def randomize_season_text_position(self) -> tuple[str, Offset]:
        """
        Select a random roman numeral and position for season text
        placement.

        Returns:
            Tuple of the rotation string and the final Offset of the
            randomly selected position.
        """

        # Select random roman numeral and position on that numeral
        random_index = choice(range(len(self.roman_numeral)))
        if self.roman_numeral[random_index] == '\n': random_index -= 1
        random_letter = self.roman_numeral[random_index]
        random_position = choice(POSITIONS[random_letter])

        # Offset of season text - center of roman numerals is +0-30
        offset = Offset('+0-30')

        # If the roman numeral has multiple lines, adjust accordingly
        if self.__roman_numeral_lines > 1:
            # Determine whether on the top/bottom of the roman numeral text
            top, bottom = self.roman_numeral.split('\n')
            on_top = random_index < len(top)
            line = top if on_top else bottom

            # Shift offset down/up if on top/bottom
            amount = (425 * self.__roman_text_scalar) * (-1 if on_top else 1)
            offset += Offset(x=0, y=amount)

            # Calculate widths only against relevant line
            adjusted_index = random_index - (0 if on_top else len(top)+1)
            left_text = line[:adjusted_index]
            right_text = line[adjusted_index+1:]
            numeral_command = self.create_roman_numeral_command(line)
        # Single line, no vertical offset necessary
        else:
            left_text = self.roman_numeral[:random_index]
            right_text = self.roman_numeral[random_index+1:]
            numeral_command = self.create_roman_numeral_command(
                self.roman_numeral
            )

        # Get width of whole line
        total_width, _ = self.get_text_dimensions(numeral_command,
                                                  width='sum', height='max')

        # Get width of line to the left of the selected numeral
        left_width = 0
        if len(left_text) > 0:
            left_width, _ = self.get_text_dimensions(
                self.create_roman_numeral_command(left_text),
                width='sum', height='max'
            )

        # Get width of line to the right of the selected numeral
        right_width = 0
        if len(right_text) > 0:
            right_width, _ = self.get_text_dimensions(
                self.create_roman_numeral_command(right_text),
                width='sum', height='max'
            )

        # Determine necesary offset by position within the line
        on_right = left_width > right_width
        amount = (left_width if on_right else right_width) \
            - (total_width / 2) \
            + ((total_width - left_width - right_width) / 2)
        amount *= (1 if on_right else -1)

        # Adjust offset horizontally by position in the line
        offset += Offset(x=amount, y=0)

        # Adjust offset from center of letter to randomly selected position
        offset += (random_position.offset * self.__roman_text_scalar)

        return random_position.rotation, offset


    def place_season_text(self) -> None:
        """
        Determine the final placement for season text on this image.
        This  randomly selects letters/positions until they do not
        overlap the title, or until the maximum number of attempts has
        been reached (very unlikely).

        When finished, the value of this object's rotation and offset
        attributes are set.
        """

        # If season titles are hidden, exit
        if self.hide_season_text:
            return None

        # Get boundaries of title text
        width, height = self.get_text_dimensions(
            self.title_text_command, width='width', height='sum'
        )
        box0 = {
            'start_x': -width/2  + 3200/2,
            'start_y': -height/2 + 1800/2,
            'end_x':    width/2  + 3200/2,
            'end_y':    height/2 + 1800/2,
        }

        # Inner function to randomize position and determine if overlapping
        def select_position() -> bool:
            """
            Select a random position for season text.

            Returns:
                True if the selected position is invalid (i.e. overlaps
                the title, or extends beyond the bounds of the card).
                False otherwise.
            """

            # Select random position and get it's associated offset
            rotation, offset = self.randomize_season_text_position()
            self.rotation, self.offset = rotation, offset

            # Get dimensions of season text
            season_width, season_height = self.get_text_dimensions(
                self.create_season_text_command(rotation, offset),
                width='max', height='max'
            )

            # Modify dimensions or add margin based on rotation of text
            margin = 0
            # If not rotated, no margin necessary
            if rotation == '0x0':
                pass
            # If rotated 90 degrees, then swap width/height of text
            elif rotation in ('90x90', '-90x-90'):
                season_width, season_height = season_height, season_width
            # If rotated, but not at 90 degrees, then add margin based on max
            # dimension - this is equivalent to expanding the bounds of the text
            # box by the maximum possible error in the dimensions of the text
            else:
                # Worst case is a _nearly_ 90 degree rotation with large delta
                # between width/height; in which case the width would be off by
                # the height/2 (in either direction), and the height off by
                # width/2 (in either direction)
                max_error = abs(season_width - season_height)
                margin = max_error / 2

            # Get boundaries of season text
            box1 = {
                'start_x': offset.x - season_width/2  + 3200/2 - margin,
                'start_y': offset.y - season_height/2 + 1800/2 - margin,
                'end_x': offset.x   + season_width/2  + 3200/2 + margin,
                'end_y': offset.y   + season_height/2 + 1800/2 + margin,
            }

            # If outside the bounds of the image, return invalid
            if (box1['start_x'] < 0 or box1['start_x'] > 3200
                or box1['end_x'] < 0 or box1['end_x'] > 3200
                or box1['start_y'] < 0 or box1['start_y'] > 1800
                or box1['end_y'] < 0 or box1['end_y'] > 1800):
                return True

            # Return whether the bounds of the season text overlap the title 
            return (box0['start_x'] < box1['end_x']  # Box0 left before Box1 right
                and box0['end_x'] > box1['start_x']  # Box0 right after Box1 left
                and box0['start_y'] < box1['end_y']  # Box0 top before Box1 bottom
                and box0['end_y'] > box1['start_y']) # Box0 bottom after Box1 top

        # Attempt position selection until not overlapping, or out of attemps
        attempts_left = self.SEASON_TEXT_PLACEMENT_ATTEMPS
        while (attempts_left := attempts_left-1) > 0 and select_position(): pass


    @staticmethod
    def modify_extras(
            extras: dict[str, Any],
            custom_font: bool,
            custom_season_titles: bool) -> None:
        """
        Modify the given extras base on whether font or season titles
        are custom.

        Args:
            extras: Dictionary to modify.
            custom_font: Whether the font are custom.
            custom_season_titles: Whether the season titles are custom.
        """

        # Generic font, reset roman numeral color and background
        if not custom_font:
            if 'background' in extras:
                extras['background'] = RomanNumeralTitleCard.BACKGROUND_COLOR
            if 'roman_numeral_color' in extras:
                extras['roman_numeral_color'] =\
                    RomanNumeralTitleCard.ROMAN_NUMERAL_TEXT_COLOR


    @staticmethod
    def is_custom_font(font: 'Font') -> bool:
        """
        Determine whether the given font characteristics constitute a
        default or custom font.

        Args:
            font: The Font being evaluated.

        Returns:
            False, as custom fonts aren't used.
        """

        return ((font.color != RomanNumeralTitleCard.TITLE_COLOR))


    @staticmethod
    def is_custom_season_titles(
            custom_episode_map: bool, episode_text_format: str) -> bool:
        """
        Determine whether the given attributes constitute custom or
        generic season titles.

        Args:
            custom_episode_map: Whether the EpisodeMap was customized.
            episode_text_format: The episode text format in use.

        Returns:
            True if the episode map or episode text format is custom,
            False otherwise.
        """

        standard_etfs = RomanNumeralTitleCard.GENERIC_EPISODE_TEXT_FORMATS

        return (custom_episode_map 
                or episode_text_format not in standard_etfs)


    def create(self):
        """
        Make the necessary ImageMagick and system calls to create this
        object's defined title card.
        """

        # Determine placement of season text
        self.place_season_text()

        command = ' '.join([
            f'convert',
            # Create fixed color background
            f'-size "{self.TITLE_CARD_SIZE}"',
            f'xc:"{self.background}"',
            # Overlay roman numerals
            *self.create_roman_numeral_command(self.roman_numeral),
            # Overlay season text
            *self.create_season_text_command(self.rotation, self.offset),
            # Apply any set style modifiers
            *self.style,
            # Overlay title text
            *self.title_text_command,
            # Create card
            *self.resize_output,
            f'"{self.output_file.resolve()}"',
        ])

        self.image_magick.run(command)<|MERGE_RESOLUTION|>--- conflicted
+++ resolved
@@ -4,13 +4,9 @@
 from re import compile as re_compile
 from typing import Any, Optional
 
-<<<<<<< HEAD
 from modules.BaseCardType import (
     BaseCardType, ImageMagickCommands, Extra, CardDescription
 )
-=======
-from modules.BaseCardType import BaseCardType, ImageMagickCommands
->>>>>>> beb288fb
 from modules.Debug import log
 
 SeriesExtra = Optional
@@ -265,11 +261,7 @@
 
     def __init__(self,
             card_file: Path,
-<<<<<<< HEAD
-            title: str,
-=======
             title_text: str,
->>>>>>> beb288fb
             season_text: str, 
             episode_text: str,
             hide_season_text: bool = False,
@@ -303,13 +295,8 @@
 
         # Store object attributes
         self.output_file = card_file
-<<<<<<< HEAD
-        self.title = self.image_magick.escape_chars(title)
-        self.title_color = font_color
-=======
         self.title_text = self.image_magick.escape_chars(title_text)
         self.font_color = font_color
->>>>>>> beb288fb
         self.background = background
         self.roman_numeral_color = roman_numeral_color
 
@@ -320,11 +307,7 @@
 
         # Select roman numeral for season text
         self.season_text = season_text.strip().upper()
-<<<<<<< HEAD
-        self.hide_season = hide_season_text or len(self.season_text) == 0
-=======
         self.hide_season_text = hide_season_text or len(self.season_text) == 0
->>>>>>> beb288fb
 
         # Rotation and offset attributes to be determined later
         self.rotation, self.offset = None, None

from pathlib import Path
from typing import Any, Optional

<<<<<<< HEAD
from modules.BaseCardType import (
    BaseCardType, ImageMagickCommands, Extra, CardDescription
)
=======
from modules.BaseCardType import BaseCardType, ImageMagickCommands
>>>>>>> beb288fb
from modules.Debug import log

SeriesExtra = Optional

class OlivierTitleCard(BaseCardType):
    """
    This class describes a type of ImageMaker that produces title cards
    in the style of those designed by Reddit user /u/Olivier_286.
    """

    """API Parameters"""
    API_DETAILS = CardDescription(
        name='Olivier',
        identifier='olivier',
        example='/assets/cards/olivier.jpg',
        creators=['/u/Olivier_286', 'CollinHeist'],
        source='local',
        supports_custom_fonts=True,
        supports_custom_seasons=True,
        supported_extras=[
            Extra(
                name='Episode Text Color',
                identifier='episode_text_color',
                description='Color to utilize for the episode text',
            ), Extra(
                name='Text Stroke Color',
                identifier='stroke_color',
                description='Color to use for the text stroke',
            ), Extra(
                name='Background Color or Image',
                identifier='background',
                description='Background color or image to use behind the logo',
            ),
        ], description=[
            'Title card with left-aligned title and episode text.',
            'This card is structurally very similar to the StarWarsTitleCard, '
            'except it allows for custom fonts and does not feature the star gradient overlay.',
        ]
    )

    """Directory where all reference files used by this card are stored"""
    REF_DIRECTORY = BaseCardType.BASE_REF_DIRECTORY / 'olivier'
    SW_REF_DIRECTORY = BaseCardType.BASE_REF_DIRECTORY / 'star_wars'

    """Characteristics for title splitting by this class"""
    TITLE_CHARACTERISTICS = {
        'max_line_width': 16,   # Character count to begin splitting titles
        'max_line_count': 5,    # Maximum number of lines a title can take up
        'top_heavy': True,      # This class uses top heavy titling
    }

    """Characteristics of the default title font"""
    TITLE_FONT = str((REF_DIRECTORY / 'Montserrat-Bold.ttf').resolve())
    TITLE_COLOR = 'white'
    FONT_REPLACEMENTS = {}

    """Characteristics of the episode text"""
    EPISODE_TEXT_FORMAT = 'EPISODE {episode_number_cardinal}'
    EPISODE_TEXT_COLOR = 'white'
    EPISODE_PREFIX_FONT = SW_REF_DIRECTORY / 'HelveticaNeue.ttc'
    EPISODE_NUMBER_FONT = SW_REF_DIRECTORY / 'HelveticaNeue-Bold.ttf'

    """Whether this class uses season titles for the purpose of archives"""
    USES_SEASON_TITLE = False

    """How to name archive directories for this type of card"""
    ARCHIVE_NAME = 'Olivier Style'

    __slots__ = (
        'source_file', 'output_file', 'title_text', 'hide_episode_text', 
        'episode_prefix', 'episode_text', 'font_color', 'font_file', 
        'font_interline_spacing', 'font_kerning', 'font_size',
        'font_stroke_width',  'font_vertical_shift', 'stroke_color',
        'episode_text_color', 
    )

    def __init__(self,
            source_file: Path,
            card_file: Path,
<<<<<<< HEAD
            title: str,
            episode_text: str,
            hide_episode_text: bool = False,
            font_file: str = TITLE_FONT,
            font_color: str = TITLE_COLOR,
            font_size: float = 1.0,
            font_stroke_width: float = 1.0,
            font_vertical_shift: int = 0,
            font_interline_spacing: int = 0,
=======
            title_text: str,
            episode_text: str,
            hide_episode_text: bool = False,
            font_color: str = TITLE_COLOR,
            font_file: str = TITLE_FONT,
            font_interline_spacing: int = 0,
            font_size: float = 1.0,
            font_stroke_width: float = 1.0,
            font_vertical_shift: int = 0,
>>>>>>> beb288fb
            font_kerning: float = 1.0,
            blur: bool = False,
            grayscale: bool = False,
            episode_text_color: SeriesExtra[str] = EPISODE_TEXT_COLOR,
            stroke_color: SeriesExtra[str] = 'black',
            preferences: 'Preferences' = None,
            **unused) -> None:
        """
        Construct a new instance of this card.
        """

        # Initialize the parent class - this sets up an ImageMagickInterface
        super().__init__(blur, grayscale, preferences=preferences)

        # Store source and output file
        self.source_file = source_file
        self.output_file = card_file

        # Store attributes of the text
<<<<<<< HEAD
        self.title = self.image_magick.escape_chars(title)
        self.hide_episode_text = hide_episode_text or len(episode_text) == 0
=======
        self.title_text = self.image_magick.escape_chars(title_text)
>>>>>>> beb288fb

        # Determine episode prefix, modify text to remove prefix
        self.episode_prefix = None
        self.hide_episode_text = hide_episode_text or len(episode_text) == 0
        if not self.hide_episode_text and ' ' in episode_text:
            prefix, number = episode_text.split(' ', 1)
            self.episode_prefix = prefix.upper()
            episode_text = number
        else:
            episode_text = episode_text
        self.episode_text = self.image_magick.escape_chars(episode_text.upper())

        # Font customizations
<<<<<<< HEAD
        self.font = font_file
        self.title_color = font_color
        self.font_size = font_size
        self.stroke_width = font_stroke_width
        self.vertical_shift = font_vertical_shift
        self.interline_spacing = font_interline_spacing
        self.kerning = font_kerning
=======
        self.font_color = font_color
        self.font_file = font_file
        self.font_interline_spacing = font_interline_spacing
        self.font_kerning = font_kerning
        self.font_size = font_size
        self.font_stroke_width = font_stroke_width
        self.font_vertical_shift = font_vertical_shift
>>>>>>> beb288fb

        # Optional extras
        self.episode_text_color = episode_text_color
        self.stroke_color = stroke_color


    @property
    def title_text_command(self) -> ImageMagickCommands:
        """
        Get the ImageMagick commands to add the episode title text to an
        image.

        Returns:
            List of ImageMagick commands.
        """

        font_size = 124 * self.font_size
        stroke_width = 8.0 * self.font_stroke_width
        kerning = 0.5 * self.font_kerning
        interline_spacing = -20 + self.font_interline_spacing
        vertical_shift = 785 + self.font_vertical_shift

        return [
            f'\( -font "{self.font_file}"',
            f'-gravity northwest',
            f'-pointsize {font_size}',
            f'-kerning {kerning}',
            f'-interline-spacing {interline_spacing}',
            f'-fill "{self.stroke_color}"',
            f'-stroke "{self.stroke_color}"',
            f'-strokewidth {stroke_width}',
            f'-annotate +320+{vertical_shift} "{self.title_text}" \)',
            f'\( -fill "{self.font_color}"',
            f'-stroke "{self.font_color}"',
            f'-strokewidth 0',
            f'-annotate +320+{vertical_shift} "{self.title_text}" \)',
        ]


    @property
    def episode_prefix_command(self) -> ImageMagickCommands:
        """
        Get the ImageMagick commands to add the episode prefix text to
        an image.

        Returns:
            List of ImageMagick commands.
        """

        # No episode prefix/text, return empty command
        if self.episode_prefix is None or self.hide_episode_text:
            return []

        return [
            f'-gravity west',
            f'-font "{self.EPISODE_PREFIX_FONT.resolve()}"',
            f'-pointsize 60',
            f'-kerning 19',
            f'-fill black',
            f'-stroke black',
            f'-strokewidth 5',
            f'-annotate +325-150 "{self.episode_prefix}"',
            f'-fill "{self.episode_text_color}"',
            f'-stroke "{self.episode_text_color}"',
            f'-strokewidth 0',
            f'-annotate +325-150 "{self.episode_prefix}"',
        ]


    @property
    def episode_number_text_command(self) -> ImageMagickCommands:
        """
        Get the ImageMagick commands to add the episode number text to
        an image.

        Returns:
            List of ImageMagick commands.
        """

        # No episode text, return empty command
        if self.hide_episode_text:
            return []

        # Get variable horizontal offset based of episode prefix
        text_offset = {'EPISODE': 425, 'CHAPTER': 425, 'PART': 275}
        if self.episode_prefix is None:
            offset = 0
        elif self.episode_prefix in text_offset.keys():
            offset = text_offset[self.episode_prefix]
        else:
            offset_per_char = text_offset['EPISODE'] / len('EPISODE')
            offset = offset_per_char * len(self.episode_prefix) * 1.10

        return [
            f'-gravity west',
            f'-font "{self.EPISODE_NUMBER_FONT.resolve()}"',
            f'-pointsize 60',
            f'-kerning 19',
            f'-fill black',
            f'-stroke black',
            f'-strokewidth 7',
            f'-annotate +{325+offset}-150 "{self.episode_text}"',
            f'-fill "{self.episode_text_color}"',
            f'-stroke "{self.episode_text_color}"',
            f'-strokewidth 1',
            f'-annotate +{325+offset}-150 "{self.episode_text}"',
        ]


    @staticmethod
    def modify_extras(
            extras: dict[str, Any],
            custom_font: bool,
            custom_season_titles: bool) -> None:
        """
        Modify the given extras based on whether font or season titles
        are custom.

        Args:
            extras: Dictionary to modify.
            custom_font: Whether the font are custom.
            custom_season_titles: Whether the season titles are custom.
        """

        # Generic font, reset custom episode text color and stroke color
        if not custom_font:
            if 'episode_text_color' in extras:
                extras['episode_text_color'] =\
                    OlivierTitleCard.EPISODE_TEXT_COLOR
            if 'stroke_color' in extras:
                extras['stroke_color'] = 'black'


    @staticmethod
    def is_custom_font(font: 'Font') -> bool:
        """
        Determine whether the given arguments represent a custom font
        for this card.

        Args:
            font: The Font being evaluated.

        Returns:
            True if a custom font is indicated, False otherwise.
        """

        return ((font.color != OlivierTitleCard.TITLE_COLOR)
            or (font.file != OlivierTitleCard.TITLE_FONT)
            or (font.interline_spacing != 0)
            or (font.kerning != 1.0)
            or (font.size != 1.0)
            or (font.stroke_width != 1.0)
            or (font.vertical_shift != 0)
        )


    @staticmethod
    def is_custom_season_titles(
            custom_episode_map: bool, episode_text_format: str) -> bool:
        """
        Determine whether the given attributes constitute custom or
        generic season titles.

        Args:
            custom_episode_map: Whether the EpisodeMap was customized.
            episode_text_format: The episode text format in use.

        Returns:
            True if the episode map or episode text format is custom,
            False otherwise.
        """

        standard_etf = OlivierTitleCard.EPISODE_TEXT_FORMAT.upper()

        return episode_text_format.upper() != standard_etf


    def create(self) -> None:
        """Create the title card as defined by this object."""

        command = ' '.join([
            f'convert "{self.source_file.resolve()}"',
            *self.resize_and_style,
            *self.title_text_command,
            *self.episode_prefix_command,
            *self.episode_number_text_command,
            # Create card
            *self.resize_output,
            f'"{self.output_file.resolve()}"',
        ])

        self.image_magick.run(command)<|MERGE_RESOLUTION|>--- conflicted
+++ resolved
@@ -1,13 +1,9 @@
 from pathlib import Path
 from typing import Any, Optional
 
-<<<<<<< HEAD
 from modules.BaseCardType import (
     BaseCardType, ImageMagickCommands, Extra, CardDescription
 )
-=======
-from modules.BaseCardType import BaseCardType, ImageMagickCommands
->>>>>>> beb288fb
 from modules.Debug import log
 
 SeriesExtra = Optional
@@ -87,17 +83,6 @@
     def __init__(self,
             source_file: Path,
             card_file: Path,
-<<<<<<< HEAD
-            title: str,
-            episode_text: str,
-            hide_episode_text: bool = False,
-            font_file: str = TITLE_FONT,
-            font_color: str = TITLE_COLOR,
-            font_size: float = 1.0,
-            font_stroke_width: float = 1.0,
-            font_vertical_shift: int = 0,
-            font_interline_spacing: int = 0,
-=======
             title_text: str,
             episode_text: str,
             hide_episode_text: bool = False,
@@ -107,7 +92,6 @@
             font_size: float = 1.0,
             font_stroke_width: float = 1.0,
             font_vertical_shift: int = 0,
->>>>>>> beb288fb
             font_kerning: float = 1.0,
             blur: bool = False,
             grayscale: bool = False,
@@ -127,12 +111,8 @@
         self.output_file = card_file
 
         # Store attributes of the text
-<<<<<<< HEAD
-        self.title = self.image_magick.escape_chars(title)
+        self.title_text = self.image_magick.escape_chars(title_text)
         self.hide_episode_text = hide_episode_text or len(episode_text) == 0
-=======
-        self.title_text = self.image_magick.escape_chars(title_text)
->>>>>>> beb288fb
 
         # Determine episode prefix, modify text to remove prefix
         self.episode_prefix = None
@@ -146,15 +126,6 @@
         self.episode_text = self.image_magick.escape_chars(episode_text.upper())
 
         # Font customizations
-<<<<<<< HEAD
-        self.font = font_file
-        self.title_color = font_color
-        self.font_size = font_size
-        self.stroke_width = font_stroke_width
-        self.vertical_shift = font_vertical_shift
-        self.interline_spacing = font_interline_spacing
-        self.kerning = font_kerning
-=======
         self.font_color = font_color
         self.font_file = font_file
         self.font_interline_spacing = font_interline_spacing
@@ -162,7 +133,6 @@
         self.font_size = font_size
         self.font_stroke_width = font_stroke_width
         self.font_vertical_shift = font_vertical_shift
->>>>>>> beb288fb
 
         # Optional extras
         self.episode_text_color = episode_text_color

--- conflicted
+++ resolved
@@ -1,14 +1,7 @@
 from pathlib import Path
 from typing import Any, Optional
 
-<<<<<<< HEAD
-from modules.BaseCardType import (
-    BaseCardType, ImageMagickCommands, Extra, CardDescription
-)
-=======
-from modules.BaseCardType import BaseCardType
->>>>>>> 43edc47a
-from modules.CleanPath import CleanPath
+from modules.BaseCardType import BaseCardType, Extra, CardDescription
 from modules.Debug import log
 
 SeriesExtra = Optional
@@ -20,7 +13,6 @@
     /u/battleoflight.
     """
 
-<<<<<<< HEAD
     """API Parameters"""
     API_DETAILS = CardDescription(
         name='Poster',
@@ -44,8 +36,6 @@
         ]
     )
 
-=======
->>>>>>> 43edc47a
     """Directory where all reference files used by this card are stored"""
     REF_DIRECTORY = BaseCardType.BASE_REF_DIRECTORY / 'poster_card'
 
@@ -99,20 +89,11 @@
             font_size: float = 1.0,
             blur: bool = False,
             grayscale: bool = False,
-<<<<<<< HEAD
             logo_file: Optional[Path] = None,
             episode_text_color: Optional[str] = None,
-            preferences: 'Preferences' = None,
-            **unused) -> None:
-=======
-            season_number: int = 1,
-            episode_number: int = 1,
-            logo: SeriesExtra[str] = None,
-            episode_text_color: Optional[str] = None,
-            preferences: 'Preferences' = None, # type: ignore
+            preferences: Optional['Preferences'] = None, # type: ignore
             **unused,
         ) -> None:
->>>>>>> 43edc47a
         """
         Construct a new instance of this card.
         """
@@ -144,16 +125,10 @@
 
     @staticmethod
     def modify_extras(
-<<<<<<< HEAD
-            extras: dict[str, Any],
-            custom_font: bool,
-            custom_season_titles: bool) -> None:
-=======
             extras: dict,
             custom_font: bool,
             custom_season_titles: bool,
         ) -> None:
->>>>>>> 43edc47a
         """
         Modify the given extras based on whether font or season titles
         are custom.
@@ -214,21 +189,15 @@
     def create(self) -> None:
         """Create the title card as defined by this object."""
 
-        # Source DNE, error and exit
-        if not self.source_file.exists():
-            log.error(f'Poster "{self.source_file.resolve()}" does not exist')
-            return None
-
         # If no logo is specified, create empty logo command
         if self.logo is None:
             title_offset = 0
             logo_command = ''
-        # Logo specified but does not exist - error and exit
-        elif not self.logo.exists():
-            log.error(f'Logo file "{self.logo.resolve()}" does not exist')
-            return None
-        # Logo specified and exists, create command to resize and add image
+        # Logo specified, create command to resize and add image
         else:
+            # Adjust title offset to center in smaller space (due to logo)
+            title_offset = (450 / 2) - (50 / 2)
+
             logo_command = [
                 f'-gravity north',
                 f'\( "{self.logo.resolve()}"',
@@ -237,9 +206,6 @@
                 f'-geometry +649+50',
                 f'-composite',
             ]
-
-            # Adjust title offset to center in smaller space (due to logo)
-            title_offset = (450 / 2) - (50 / 2)
 
         # Single command to create card
         command = ' '.join([
@@ -263,11 +229,7 @@
             f'-fill "{self.episode_text_color}"',
             f'-annotate +649+50 "{self.episode_text}"',
             # Add title text
-<<<<<<< HEAD
-            f'-gravity center',                         
-=======
             f'-gravity center',
->>>>>>> 43edc47a
             f'-pointsize {165 * self.font_size}',
             f'-interline-spacing {-40 + self.font_interline_spacing}',
             f'-fill "{self.font_color}"',

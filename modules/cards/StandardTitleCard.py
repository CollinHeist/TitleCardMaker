--- conflicted
+++ resolved
@@ -1,14 +1,10 @@
 from pathlib import Path
 from typing import Optional
 
-<<<<<<< HEAD
 from modules.BaseCardType import (
     BaseCardType, ImageMagickCommands, Extra, CardDescription
 )
 from modules.Debug import log
-=======
-from modules.BaseCardType import BaseCardType, ImageMagickCommands
->>>>>>> 43edc47a
 
 
 class StandardTitleCard(BaseCardType):
@@ -19,7 +15,6 @@
     use any arbitrary data.
     """
 
-<<<<<<< HEAD
     """API Parameters"""
     API_DETAILS = CardDescription(
         name='Standard',
@@ -53,8 +48,6 @@
         ]
     )
 
-=======
->>>>>>> 43edc47a
     """Directory where all reference files used by this card are stored"""
     REF_DIRECTORY = BaseCardType.BASE_REF_DIRECTORY
 
@@ -91,11 +84,7 @@
         'episode_text', 'hide_season_text', 'hide_episode_text', 'font_color',
         'font_file', 'font_interline_spacing', 'font_kerning', 'font_size',
         'font_stroke_width', 'font_vertical_shift', 'episode_text_color',
-<<<<<<< HEAD
-        'omit_gradient', 'stroke_color', 'separator', 
-=======
         'omit_gradient', 'stroke_color', 'separator',
->>>>>>> 43edc47a
     )
 
     def __init__(self,
@@ -119,12 +108,8 @@
             stroke_color: str = 'black',
             episode_text_color: str = SERIES_COUNT_TEXT_COLOR,
             omit_gradient: bool = False,
-<<<<<<< HEAD
-            preferences: 'Preferences' = None, # type: ignore
-=======
             preferences: Optional['Preferences'] = None, # type: ignore
->>>>>>> 43edc47a
-            **unused
+            **unused,
         ) -> None:
         """
         Construct a new instance of this card.
@@ -160,11 +145,7 @@
 
 
     @property
-<<<<<<< HEAD
-    def index_command(self) -> ImageMagickCommands:
-=======
     def index_commands(self) -> ImageMagickCommands:
->>>>>>> 43edc47a
         """
         Subcommand for adding the index text to the source image.
 
@@ -219,13 +200,8 @@
         return [
             # Global text effects
             f'-background transparent',
-<<<<<<< HEAD
-            f'-gravity center',                     
-            f'-kerning 5.42',       
-=======
             f'-gravity center',
             f'-kerning 5.42',
->>>>>>> 43edc47a
             f'-pointsize 67.75',
             f'-interword-spacing 14.5',
             # Black stroke behind primary text
@@ -261,11 +237,7 @@
 
 
     @property
-<<<<<<< HEAD
-    def black_title_command(self) -> ImageMagickCommands:
-=======
     def black_title_commands(self) -> ImageMagickCommands:
->>>>>>> 43edc47a
         """
         Subcommand for adding the black stroke behind the title text.
 
@@ -290,15 +262,9 @@
 
     @staticmethod
     def modify_extras(
-<<<<<<< HEAD
-            extras: dict[str, Any],
-            custom_font: bool,
-            custom_season_titles: bool
-=======
             extras: dict,
             custom_font: bool,
             custom_season_titles: bool,
->>>>>>> 43edc47a
         ) -> None:
         """
         Modify the given extras based on whether font or season titles
@@ -345,11 +311,7 @@
     @staticmethod
     def is_custom_season_titles(
             custom_episode_map: bool,
-<<<<<<< HEAD
-            episode_text_format: str
-=======
             episode_text_format: str,
->>>>>>> 43edc47a
         ) -> bool:
         """
         Determine whether the given attributes constitute custom or

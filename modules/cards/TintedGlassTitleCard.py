--- conflicted
+++ resolved
@@ -2,13 +2,9 @@
 from pathlib import Path
 from typing import Any, Literal, Optional
 
-<<<<<<< HEAD
 from modules.BaseCardType import (
     BaseCardType, ImageMagickCommands, Extra, CardDescription
 )
-=======
-from modules.BaseCardType import BaseCardType, ImageMagickCommands
->>>>>>> beb288fb
 from modules.Debug import log
 
 SeriesExtra = Optional
@@ -99,17 +95,6 @@
     def __init__(self,
             source_file: Path,
             card_file: Path,
-<<<<<<< HEAD
-            title: str,
-            season_text: str,
-            episode_text: str,
-            hide_season_text: bool,
-            font: str = TITLE_FONT,
-            font_color: str = TITLE_COLOR, 
-            font_size: float = 1.0, 
-            font_interline_spacing: int = 0,
-            font_kerning: float = 1.0,
-=======
             title_text: str,
             episode_text: str,
             hide_episode_text: bool = False,
@@ -118,7 +103,6 @@
             font_interline_spacing: int = 0,
             font_kerning: float = 1.0,
             font_size: float = 1.0, 
->>>>>>> beb288fb
             font_vertical_shift: int = 0,
             blur: bool = False,
             grayscale: bool = False,
@@ -138,25 +122,14 @@
         self.title_text = self.image_magick.escape_chars(title_text)
         self.__line_count = len(title_text.split('\n'))
         self.episode_text = self.image_magick.escape_chars(episode_text.upper())
-<<<<<<< HEAD
-        self.hide_season = hide_season_text
-=======
         self.hide_episode_text = hide_episode_text or len(episode_text) == 0
->>>>>>> beb288fb
 
         self.font_file = font_file
         self.font_size = font_size
-<<<<<<< HEAD
-        self.title_color = font_color
-        self.interline_spacing = font_interline_spacing
-        self.kerning = font_kerning
-        self.vertical_shift = font_vertical_shift
-=======
         self.font_color = font_color
         self.font_interline_spacing = font_interline_spacing
         self.font_kerning = font_kerning
         self.font_vertical_shift = font_vertical_shift
->>>>>>> beb288fb
 
         # Store and validate extras
         self.episode_text_color = episode_text_color

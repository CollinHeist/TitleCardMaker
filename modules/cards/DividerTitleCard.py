from pathlib import Path
from typing import Literal, Optional

from modules.BaseCardType import (
    BaseCardType, ImageMagickCommands, Extra, CardDescription
)
from modules.Debug import log


SeriesExtra = Optional
TitleTextPosition = Literal['left', 'right']
TextPosition = Literal[
    'upper left', 'upper right', 'right', 'lower right', 'lower left', 'left',
]


class DividerTitleCard(BaseCardType):
    """
    This class describes a type of CardType that produces title cards
    similar to the AnimeTitleCard (same font), but featuring a vertical
    divider between the season and episode text. This card allows the
    positioning of text on the image to be adjusted. The general design
    was inspired by the title card interstitials in Overlord (season 3).
    """

    """API Parameters"""
    API_DETAILS = CardDescription(
        name='Divider',
        identifier='divider',
        example='/internal_assets/cards/divider.jpg',
        creators=['CollinHeist'],
        source='local',
        supports_custom_fonts=True,
        supports_custom_seasons=True,
        supported_extras=[
            Extra(
                name='Text Stroke Color',
                identifier='stroke_color',
                description='Color to use for the text stroke',
            ), Extra(
                name='Title Text Position',
                identifier='title_text_position',
                description='Which side the title text should be positioned relative to the index text',
            ), Extra(
                name='Text Position',
                identifier='text_position',
                description='Where on the image the text should be positioned',
            ),
        ], description=[
            'A simple title card featuring the title and index text separated by a vertical divider.',
            'This card allows the text to be positioned at various points around the image.',
            'Text on this image is unobtrusive, and is intended for shorter titles.',
        ]
    )

    """Directory where all reference files used by this card are stored"""
    REF_DIRECTORY = BaseCardType.BASE_REF_DIRECTORY / 'anime'

    """Characteristics for title splitting by this class"""
    TITLE_CHARACTERISTICS = {
        'max_line_width': 18,   # Character count to begin splitting titles
        'max_line_count': 4,    # Maximum number of lines a title can take up
        'top_heavy': False,     # This class uses bottom heavy titling
    }

    """Characteristics of the default title font"""
    TITLE_FONT = str((REF_DIRECTORY / 'Flanker Griffo.otf').resolve())
    TITLE_COLOR = 'white'
    DEFAULT_FONT_CASE = 'source'
    FONT_REPLACEMENTS = {'♡': '', '☆': '', '✕': 'x'}

    """Characteristics of the episode text"""
    EPISODE_TEXT_FORMAT = 'Episode {episode_number}'

    """Whether this CardType uses season titles for archival purposes"""
    USES_SEASON_TITLE = True

    """Standard class has standard archive name"""
    ARCHIVE_NAME = 'Divider Style'

    __slots__ = (
        'source_file', 'output_file', 'title_text', 'season_text',
        'episode_text', 'hide_season_text', 'hide_episode_text', 'font_color',
        'font_file', 'font_interline_spacing', 'font_kerning', 'font_size',
        'font_stroke_width', 'stroke_color', 'title_text_position',
        'text_position', 'font_vertical_shift'
    )

    def __init__(self,
            source_file: Path,
            card_file: Path,
            title_text: str,
            season_text: str,
            episode_text: str,
            hide_season_text: bool = False,
            hide_episode_text: bool = False,
            font_color: str = TITLE_COLOR,
            font_file: str = TITLE_FONT,
            font_interline_spacing: int = 0,
            font_kerning: float = 1.0,
            font_size: float = 1.0,
            font_stroke_width: float = 1.0,
            font_vertical_shift: int = 0,
            blur: bool = False,
            grayscale: bool = False,
            stroke_color: str = 'black',
            title_text_position: TitleTextPosition = 'left',
            text_position: TextPosition = 'lower right',
            preferences: Optional['Preferences'] = None, # type: ignore
            **unused,
        ) -> None:
        """
        Construct a new instance of this Card.
        """

        # Initialize the parent class - this sets up an ImageMagickInterface
        super().__init__(blur, grayscale, preferences=preferences)

        self.source_file = source_file
        self.output_file = card_file

        # Ensure characters that need to be escaped are
        self.title_text = self.image_magick.escape_chars(title_text)
        self.season_text = self.image_magick.escape_chars(season_text)
        self.episode_text = self.image_magick.escape_chars(episode_text)
        self.hide_season_text = hide_season_text or len(season_text) == 0
        self.hide_episode_text = hide_episode_text or len(episode_text) == 0

        # Font/card customizations
        self.font_color = font_color
        self.font_file = font_file
        self.font_interline_spacing = font_interline_spacing
        self.font_kerning = font_kerning
        self.font_size = font_size
        self.font_stroke_width = font_stroke_width
        self.font_vertical_shift = font_vertical_shift

        # Optional extras
        self.stroke_color = stroke_color
        if str(title_text_position).lower() not in ('left', 'right'):
            log.error(f'Invalid "title_text_position" - must be left, or right')
            self.valid = False
        self.title_text_position = str(title_text_position).lower()
        if (str(text_position).lower()
            not in ('upper left', 'upper right', 'right', 'lower left',
                    'lower right', 'left')):
            log.error(f'Invalid "text_position" - must be upper left, upper '
                      f'right, right, lower left, lower right, or left')
            self.valid = False
        self.text_position = str(text_position).lower()


    @property
    def index_text_command(self) -> ImageMagickCommands:
        """
        Subcommand for adding the index text to the source image.

        Returns:
            List of ImageMagick commands.
        """

        gravity = 'west' if self.title_text_position == 'left' else 'east'

        # Hiding all index text, return empty command
        if self.hide_season_text and self.hide_episode_text:
            return []

        # Hiding season or episode text, only add that and divider bar
        if self.hide_season_text or self.hide_episode_text:
            text = self.episode_text if self.hide_season_text else self.season_text
            return [
                f'-gravity {gravity}',
                f'-pointsize {100 * self.font_size}',
                f'label:"{text}"',
            ]

        # Showing all text, add all text and divider
        return [
            f'-gravity {gravity}',
            f'-pointsize {100 * self.font_size}',
            f'label:"{self.season_text}\n{self.episode_text}"',
        ]


    @property
    def title_text_command(self) -> ImageMagickCommands:
        """
        Subcommand for adding the title text to the source image.

        Returns:
            List of ImageMagick commands.
        """

        # No title text, return blank commands
        if len(self.title_text) == 0:
            return []

        gravity = 'east' if self.title_text_position == 'left' else 'west'
        return [
            f'-gravity {gravity}',
            f'-pointsize {100 * self.font_size}',
            f'label:"{self.title_text}"',
        ]


    @property
    def divider_height(self) -> int:
        """
        Get the height of the divider between the index and title text.

        Returns:
            Height of the divider to create.
        """

        # No need for divider, use blank command
        if (len(self.title_text) == 0
            or (self.hide_season_text and self.hide_episode_text)):
            return 0

        return max(
            # Height of the index text
            self.get_text_dimensions([
                    f'-font "{self.font_file}"',
                    f'-interline-spacing {self.font_interline_spacing}',
                    *self.index_text_command,
                ], width='max', height='sum'
            )[1],
            # Height of the title text
            self.get_text_dimensions([
                    f'-font "{self.font_file}"',
                    f'-interline-spacing {self.font_interline_spacing}',
                    *self.title_text_command,
                ], width='max', height='sum'
            )[1]
        )


    def divider_command(self,
            divider_height: int,
            font_color: str) -> ImageMagickCommands:
        """
        Subcommand to add the dividing rectangle to the image.

        Args:
            divider_height: Height of the divider to create.
            font_color: Color of the text to create the divider in.

        Returns:
            List of ImageMagick commands.
        """

        # No need for divider, use blank command
        if (len(self.title_text) == 0
            or (self.hide_season_text and self.hide_episode_text)):
            return []

        return [
            f'\( -size 7x{divider_height-25}',
            f'xc:"{font_color}" \)',
            f'+size',
            f'-gravity center',
            f'+smush 25',
        ]


    def text_command(self,
            divider_height: int, font_color: str) -> ImageMagickCommands:
        """
        Subcommand to add all text - index, title, and the divider - to
        the image.

        Args:
            divider_height: Height of the divider to create.
            font_color: Color of the text being created.

        Returns:
            List of ImageMagick commands.
        """

        # Title on left, add text as: title divider index
        if self.title_text_position == 'left':
            return [
                *self.title_text_command,
                *self.divider_command(divider_height, font_color),
                *self.index_text_command,
            ]

        # Title on right, add text as index divider title
        return [
            *self.index_text_command,
            *self.divider_command(divider_height, font_color),
            *self.title_text_command,
        ]


    @staticmethod
    def modify_extras(
            extras: dict,
            custom_font: bool,
            custom_season_titles: bool,
        ) -> None:
        """
        Modify the given extras based on whether font or season titles
        are custom.

        Args:
            extras: Dictionary to modify.
            custom_font: Whether the font are custom.
            custom_season_titles: Whether the season titles are custom.
        """

        # Generic font, reset stroke color
        if not custom_font:
            if 'stroke_color' in extras:
                extras['stroke_color'] = 'black'


    @staticmethod
    def is_custom_font(font: 'Font') -> bool: # type: ignore
        """
        Determine whether the given font characteristics constitute a
        default or custom font.

        Args:
            font: The Font being evaluated.

        Returns:
            True if a custom font is indicated, False otherwise.
        """

        return ((font.color != DividerTitleCard.TITLE_COLOR)
            or (font.file != DividerTitleCard.TITLE_FONT)
            or (font.interline_spacing != 0)
            or (font.kerning != 1.0)
            or (font.size != 1.0)
            or (font.stroke_width != 1.0)
        )


    @staticmethod
    def is_custom_season_titles(
            custom_episode_map: bool, episode_text_format: str) -> bool:
        """
        Determine whether the given attributes constitute custom or
        generic season titles.

        Args:
            custom_episode_map: Whether the EpisodeMap was customized.
            episode_text_format: The episode text format in use.

        Returns:
            True if custom season titles are indicated, False otherwise.
        """

        standard_etf = DividerTitleCard.EPISODE_TEXT_FORMAT.upper()

        return (custom_episode_map
                or episode_text_format.upper() != standard_etf)


    def create(self) -> None:
        """
        Make the necessary ImageMagick and system calls to create this
        object's defined title card.
        """

        interline_spacing = -20 + self.font_interline_spacing
        kerning = 0 * self.font_kerning
        stroke_width = 8 * self.font_stroke_width

        # The gravity of the text composition is based on the text position
        gravity = {
            'upper left':  'northwest',
            'upper right': 'northeast',
            'right':       'east',
            'lower right': 'southeast',
            'lower left':  'southwest',
            'left':        'west',
        }[self.text_position]

        # Get the height for the divider character based on the max text height
        divider_height = self.divider_height

        command = ' '.join([
            f'convert "{self.source_file.resolve()}"',
            # Resize and apply styles to source image
            *self.resize_and_style,
            # Add blurred stroke behind the title text
            f'-background transparent',
            f'-bordercolor transparent',
            f'-font "{self.font_file}"',
            f'-kerning {kerning}',
            f'-strokewidth {stroke_width}',
            f'-interline-spacing {interline_spacing}',
            f'\( -stroke "{self.stroke_color}"',
            *self.text_command(divider_height, self.stroke_color),
            # Combine text images
            f'+smush 25',
            # Add border so the blurred text doesn't get sharply cut off
            f'-border 50x{50+self.font_vertical_shift}',
            f'-blur 0x5 \)',
            # Overlay blurred text in correct position
            f'-gravity {gravity}',
            f'-composite',
            # Add title text
            f'\( -fill "{self.font_color}"',
            # Use basically transparent color so text spacing matches
            f'-stroke "rgba(1, 1, 1, 0.01)"',
            *self.text_command(divider_height, self.font_color),
            f'+smush 25',
            f'-border 50x{50+self.font_vertical_shift} \)',
<<<<<<< HEAD
            # Overlay title text in correct position 
=======
            # Overlay title text in correct position
>>>>>>> 43edc47a
            f'-gravity {gravity}',
            f'-composite',
            # Create card
            *self.resize_output,
            f'"{self.output_file.resolve()}"',
        ])

        self.image_magick.run(command)<|MERGE_RESOLUTION|>--- conflicted
+++ resolved
@@ -409,11 +409,7 @@
             *self.text_command(divider_height, self.font_color),
             f'+smush 25',
             f'-border 50x{50+self.font_vertical_shift} \)',
-<<<<<<< HEAD
-            # Overlay title text in correct position 
-=======
             # Overlay title text in correct position
->>>>>>> 43edc47a
             f'-gravity {gravity}',
             f'-composite',
             # Create card

--- conflicted
+++ resolved
@@ -1,13 +1,9 @@
 from pathlib import Path
 from typing import Literal, Optional
 
-<<<<<<< HEAD
 from modules.BaseCardType import (
     BaseCardType, ImageMagickCommands, Extra, CardDescription
 )
-=======
-from modules.BaseCardType import BaseCardType, ImageMagickCommands
->>>>>>> beb288fb
 from modules.Debug import log
 
 SeriesExtra = Optional
@@ -88,30 +84,17 @@
     def __init__(self, *,
             source_file: Path,
             card_file: Path,
-<<<<<<< HEAD
-            title: str, 
-=======
             title_text: str, 
->>>>>>> beb288fb
             season_text: str,
             episode_text: str,
             hide_season_text: bool = False,
             hide_episode_text: bool = False,
-<<<<<<< HEAD
-            font_file: str = TITLE_FONT,
-            font_color: str = TITLE_COLOR,
-            font_size: float = 1.0,
-            font_vertical_shift: int = 0,
-            font_interline_spacing: int = 0,
-            font_kerning: float = 1.0,
-=======
             font_color: str = TITLE_COLOR,
             font_file: str = TITLE_FONT,
             font_interline_spacing: int = 0,
             font_kerning: float = 1.0,
             font_size: float = 1.0,
             font_vertical_shift: int = 0,
->>>>>>> beb288fb
             blur: bool = False,
             grayscale: bool = False,
             episode_text_color: SeriesExtra[str] = EPISODE_TEXT_COLOR,
@@ -134,29 +117,16 @@
         self.title_text = self.image_magick.escape_chars(title_text)
         self.season_text = self.image_magick.escape_chars(prep(season_text))
         self.episode_text = self.image_magick.escape_chars(prep(episode_text))
-<<<<<<< HEAD
-
-=======
->>>>>>> beb288fb
         self.hide_season = hide_season_text or len(self.season_text) == 0
         self.hide_episode = hide_episode_text or len(self.episode_text) == 0
 
         # Font customizations
-<<<<<<< HEAD
-        self.font = font_file
-        self.font_size = font_size
-        self.font_color = font_color
-        self.vertical_shift = font_vertical_shift
-        self.interline_spacing = font_interline_spacing
-        self.kerning = font_kerning
-=======
         self.font_color = font_color
         self.font_file = font_file
         self.font_interline_spacing = font_interline_spacing
         self.font_kerning = font_kerning
         self.font_size = font_size
         self.font_vertical_shift = font_vertical_shift
->>>>>>> beb288fb
 
         # Verify/store extras
         self.episode_text_color = episode_text_color

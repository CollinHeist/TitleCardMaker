from pathlib import Path


class TemporaryPreferenceParser:
    """
    Pseudo PreferenceParser object for providing when TCM is not fully
    initialized.
    """

    DEFAULT_TEMP_DIR = Path(__file__).parent / '.objects'

    def __init__(self, database_directory):
        """Fake initialize this object"""

        self.database_directory = Path(database_directory)

<<<<<<< HEAD

=======
# pylint: disable=global-statement
>>>>>>> 43edc47a
pp = TemporaryPreferenceParser(Path(__file__).parent / '.objects')
def set_preference_parser(to: 'PreferenceParser') -> None: # type: ignore
    """Update the global PreferenceParser `pp` object"""

    global pp
    pp = to

fv = None
def set_font_validator(to: 'FontValidator') -> None: # type: ignore
    """Update the global FontValidator `fv` object."""

    global fv
    fv = to

info_set = None
def set_media_info_set(to: 'MediaInfoSet') -> None: # type: ignore
    """Update the global MediaInfoSet `info_set` object."""

    global info_set
    info_set = to

show_record_keeper = None
def set_show_record_keeper(to: 'ShowRecordKeeper') -> None: # type: ignore
    """Update the global ShowRecordKeeper `show_record_keeper` object."""

    global show_record_keeper
    show_record_keeper = to<|MERGE_RESOLUTION|>--- conflicted
+++ resolved
@@ -14,11 +14,7 @@
 
         self.database_directory = Path(database_directory)
 
-<<<<<<< HEAD
-
-=======
 # pylint: disable=global-statement
->>>>>>> 43edc47a
 pp = TemporaryPreferenceParser(Path(__file__).parent / '.objects')
 def set_preference_parser(to: 'PreferenceParser') -> None: # type: ignore
     """Update the global PreferenceParser `pp` object"""

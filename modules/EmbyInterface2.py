from base64 import b64encode
from datetime import datetime
from logging import Logger
from typing import Optional, Union

from fastapi import HTTPException
from modules.DatabaseInfoContainer import InterfaceID

from modules.Debug import log
from modules.EpisodeDataSource2 import EpisodeDataSource, SearchResult
from modules.EpisodeInfo2 import EpisodeInfo
from modules.Interface import Interface
from modules.MediaServer2 import MediaServer, SourceImage
from modules.SeriesInfo2 import SeriesInfo
from modules.SyncInterface import SyncInterface
from modules.WebInterface import WebInterface


class EmbyInterface(MediaServer, EpisodeDataSource, SyncInterface, Interface):
    """
    This class describes an interface to an Emby media server. This is a
    type of EpisodeDataSource (e.g. interface by which Episode data can
    be retrieved), as well as a MediaServer (e.g. a server in which
    cards can be loaded into).
    """

    """Default no filesize limit for all uploaded assets"""
    DEFAULT_FILESIZE_LIMIT = None

    """Filepath to the database of each episode's loaded card characteristics"""
    LOADED_DB = 'loaded_emby.json'

    """Series ID's that can be set by Emby"""
    SERIES_IDS = ('emby_id', 'imdb_id', 'tmdb_id', 'tvdb_id')

    """Datetime format string for airdates reported by Emby"""
    AIRDATE_FORMAT = '%Y-%m-%dT%H:%M:%S.%f000000Z'

    """Range of years to query series by"""
    YEARS = ','.join(map(str, range(1960, datetime.now().year)))


    def __init__(self,
            url: str,
            api_key: str,
            username: str,
            verify_ssl: bool = True,
            filesize_limit: Optional[int] = None,
            use_magick_prefix: bool = False,
            *,
            interface_id: int = 0,
            log: Logger = log,
        ) -> None:
        """
        Construct a new instance of an interface to an Emby server.

        Args:
            url: The API url communicating with Emby.
            api_key: The API key for API requests.
            username: Username of the Emby account to get watch statuses
                of.
            verify_ssl: Whether to verify SSL requests.
            filesize_limit: Number of bytes to limit a single file to
                during upload.
            use_magick_prefix: Whether to use 'magick' command prefix.
            log: (Keyword) Logger for all log messages.

        Raises:
            SystemExit: Invalid URL/API key provided.
        """

        # Intiialize parent classes
        super().__init__(filesize_limit, use_magick_prefix)

        # Store attributes of this Interface
        self._interface_id = interface_id
        self.session = WebInterface('Emby', verify_ssl, log=log)
        self.url = url[:-1] if url.endswith('/') else url
        self.__params = {'api_key': api_key}
        self.username = username

        # Authenticate with server
        try:
            response = self.session.get(
                f'{self.url}/System/Info',
                params=self.__params
            )
            if not set(response).issuperset({'ServerName', 'Version', 'Id'}):
                raise ConnectionError(f'Unable to authenticate with server')
        except Exception as e:
            log.critical(f'Cannot connect to Emby - returned error {e}')
            log.exception(f'Bad Emby connection', e)
            raise HTTPException(
                status_code=400,
                detail=f'Cannot connect to Emby - {e}',
            ) from e

        # Get user ID
        self.user_id = None
        if self.username is not None:
            if (user_id := self._get_user_id(username)) is None:
                log.critical(f'Cannot identify ID of user "{username}"')
                raise HTTPException(
                    status_code=400,
                    detail=f'Cannot identify ID of user "{username}"',
                )
            self.user_id = user_id

        # Get the ID's of all libraries within this server
        self.libraries: dict[str, tuple[int]] = self._map_libraries()
        self.activate()


    def _get_user_id(self, username: str) -> Optional[str]:
        """
        Get the User ID associated with the given username.

        Args:
            username: Username to query for.

        Returns:
            User ID hexstring associated with the given username. None
            if the  username was not found.
        """

        # Query for list of all users on this server
        response = self.session.get(
            f'{self.url}/Users/Query',
            params=self.__params,
        )

        # Go through returned list of users, returning when username matches
        for user in response.get('Items'):
            if user.get('Name') == username:
                return user.get('Id')

        return None


    def _map_libraries(self) -> dict[str, tuple[int]]:
        """
        Map the libraries on this interface's Emby server.

        Returns:
            Dictionary whose keys are the names of the libraries, and
            whose values are tuples of the folder ID's for those
            libraries.
        """

        # Get all library folders
        libraries = self.session.get(
            f'{self.url}/Library/SelectableMediaFolders',
            params=self.__params
        )

        # Parse each library name into tuples of parent ID's
        return {
            lib['Name']:tuple(int(folder['Id']) for folder in lib['SubFolders'])
            for lib in libraries
        }


    def __get_series_id(self,
            library_name: str,
            series_info: SeriesInfo,
            *,
            raw_obj: bool = False,
            log: Logger = log,
        ) -> Optional[Union[str, dict]]:
        """
        Get the Jellyfin ID for the given series.

        Args:
            library_name: Name of the library containing the series.
            series_info: The series being evaluated.
            log: (Keyword) Logger for all log messages.

        Returns:
            None if the series is not found. The Jellyfin ID of the
            series if raw_obj is False, otherwise the series dictionary
            itself.
        """

<<<<<<< HEAD
        if series_info.has_id('emby_id', interface_id=self._interface_id):
            return series_info.emby_id[self._interface_id]
=======
        if series_info.has_id('emby_id'):
            return series_info.emby_id
>>>>>>> 24e8a61c

        # Get ID of this library
        if (library_ids := self.libraries.get(library_name, None)) is None:
            log.error(f'Library "{library_name}" not found in Emby')
            return None

        # Generate provider ID query string
        ids = []
        if series_info.has_id('imdb_id'):
            ids += [f'imdb.{series_info.imdb_id}']
        if series_info.has_id('tmdb_id'):
            ids += [f'tmdb.{series_info.tmdb_id}']
        if series_info.has_id('tvdb_id'):
            ids += [f'tvdb.{series_info.tvdb_id}']
        provider_id_str = ','.join(ids)

        # Base params for all requests
        params = {
            'Recursive': True,
            'Years': series_info.year,
            'IncludeItemTypes': 'series',
            'SearchTerm': series_info.name,
            'Fields': 'ProviderIds',
        } | self.__params \
          |({'AnyProviderIdEquals': provider_id_str} if provider_id_str else {})

        # Look for this series in each library subfolder
        for parent_id in library_ids:
            response = self.session.get(
                f'{self.url}/Items',
                params=params | {'ParentId': parent_id}
            )

            # If no responses, skip
            if response['TotalRecordCount'] == 0:
                continue

            # Go through all items and match name and type, setting database IDs
            for result in response['Items']:
                if (result['Type'] == 'Series'
                    and series_info.matches(result['Name'])):
                    return result if raw_obj else result['Id']

        # Not found on server
        return None


    def get_usernames(self) -> list[str]:
        """
        Get all the usernames for this interface's Emby server.

        Returns:
            List of usernames.
        """

        return [
            user['Name'] for user in
            self.session.get(f'{self.url}/Users', params=self.__params)
        ]


    def set_series_ids(self,
            library_name: str,
            series_info: SeriesInfo,
            *,
            log: Logger = log,
        ) -> None:
        """
        Set the series ID's for the given SeriesInfo object.

        Args:
            library_name: The name of the library containing the series.
            series_info: Series to set the ID of.
            log: (Keyword) Logger for all log messages.
        """

        # If all possible ID's are defined
        if series_info.has_ids(*self.SERIES_IDS):
            return None

        # Find series
        series = self.__get_series_id(
            library_name, series_info, raw_obj=True, log=log
        )
        if series is None:
            log.warning(f'Series "{series_info}" was not found under library '
                        f'"{library_name}" in Emby')
            return None

        # Set database ID's
        series_info.set_emby_id(series['Id'], self._interface_id)
        if (imdb_id := series['ProviderIds'].get('IMDB')):
            series_info.set_imdb_id(imdb_id)
        if (tmdb_id := series['ProviderIds'].get('Tmdb')):
            series_info.set_tmdb_id(tmdb_id)
        if (tvdb_id := series['ProviderIds'].get('Tvdb')):
            series_info.set_tvdb_id(tvdb_id)

        return None


    def set_episode_ids(self,
            library_name: str,
            series_info: SeriesInfo,
            episode_infos: list[EpisodeInfo],
            *,
            log: Logger = log,
        ) -> None:
        """
        Set the Episode ID's for the given EpisodeInfo objects.

        Args:
            library_name: Name of the library the series is under.
            series_info: Series to get the episodes of.
            infos: List of EpisodeInfo objects to set the ID's of.
            log: (Keyword) Logger for all log messages.
        """

        # Get all episodes for this series
        new_episode_infos = self.get_all_episodes(
            library_name, series_info, log=log
        )

        # Match to existing info
        for old_episode_info in episode_infos:
            for new_episode_info in new_episode_infos:
                if old_episode_info == new_episode_info:
                    old_episode_info.copy_ids(new_episode_info)
<<<<<<< HEAD
=======
                    break
>>>>>>> 24e8a61c


    def query_series(self,
            query: str,
            *,
            log: Logger = log,
        ) -> list[SearchResult]:
        """
        Search Emby for any Series matching the given query.

        Args:
            query: Series name or substring to look up.
            log: (Keyword) Logger for all log messages.

        Returns:
            List of SearchResults for the given query. Results are from
            any library.
        """

        # Perform query
        search_results = self.session.get(
            f'{self.url}/Items',
            params=self.__params | {
                'Recursive': True,
                'IncludeItemTypes': 'Series',
                'SearchTerm': query,
                'Fields': 'ProviderIds,Overview,ProductionYear,Status',
                'EnableImages': True,
                'ImageTypes': 'Primary',
            },
        )

        return [
            SearchResult(
                name=result['Name'],
                year=result['ProductionYear'], # get_year(result['PremiereDate'])
                ongoing=result['Status'] == 'Continuing',
                overview=result.get('Overview', 'No overview available'),
                poster=f'{self.url}/Items/{result["Id"]}/Images/Primary?quality=75',
                imdb_id=result.get('ProviderIds', {}).get('IMDB'),
                jellyfin_id=f'{self._interface_id}:{result["Id"]}',
                tmdb_id=result.get('ProviderIds', {}).get('Tmdb'),
                tvdb_id=result.get('ProviderIds', {}).get('Tvdb'),
                tvrage_id=result.get('ProviderIds', {}).get('TvRage'),
            ) for result in search_results['Items'][:25]
            if 'ProductionYear' in result
        ]


    def get_library_paths(self,
            filter_libraries: list[str] = [],
        ) -> dict[str, list[str]]:
        """
        Get all libraries and their associated base directories.

        Args:
            filer_libraries: List of library names to filter the return.

        Returns:
            Dictionary whose keys are the library names, and whose
            values are the list of paths to that library's base
            directories.
        """

        # Get all library folders
        libraries = self.session.get(
            f'{self.url}/Library/SelectableMediaFolders',
            params=self.__params
        )

        # Inner function on whether to include this library in the return
        def include_library(emby_library) -> bool:
            if len(filter_libraries) == 0:
                return True
            return emby_library in filter_libraries

        # Parse each library name into tuples of parent ID's
        return {
            lib['Name']: list(folder['Path'] for folder in lib['SubFolders'])
            for lib in libraries
            if include_library(lib['Name'])
        }


    def get_all_series(self,
            required_libraries: list[str] = [],
            excluded_libraries: list[str] = [],
            required_tags: list[str] = [],
            excluded_tags: list[str] = [],
            *,
            log: Logger = log,
        ) -> list[tuple[SeriesInfo, str]]:
        """
        Get all series within Emby, as filtered by the given libraries.

        Args:
            filter_libraries: Optional list of library names to filter
                returned list by. If provided, only series that are
                within a given library are returned.
            excluded_libraries: Optional list of library names to filter
                returned list by. If provided, only series that are not
                within a given library are returned.
            required_tags: Optional list of tags to filter return by. If
                provided, only series with all the given tags are
                returned.
            excluded_tags: Optional list of tags to filter return by. If
                provided, series with any of the given tags are not
                returned.
            log: (Keyword) Logger for all log messages.

        Returns:
            List of tuples whose elements are the SeriesInfo and its
            corresponding library name.
        """

        # Temporarily override request timeout to 240s (4 min)
        self.REQUEST_TIMEOUT = 240

        # Base params for all queries
        params = {
            'Recursive': True,
            'IncludeItemTypes': 'series',
            'Fields': 'ProviderIds',
        } | self.__params

        # Get excluded series ID's if excluding by tags
        if len(excluded_tags) > 0:
            # Get all items (series) for any of the excluded tags
            response = self.session.get(
                f'{self.url}/Items',
                params=params | {'Tags': '|'.join(excluded_tags)},
            )
            params |= {
                'ExcludeItemIds': ','.join(
                    map(str, [series['Id'] for series in response['Items']])
                )
            }

        # Also filter by tags if any were provided
        if len(required_tags) > 0:
            params |= {'Tags': '|'.join(required_tags)}

        # Go through each library in this server
        all_series = []
        for library, library_ids in self.libraries.items():
            # Filter by library
            if ((required_libraries and library not in required_libraries)
                or (excluded_libraries and library in excluded_libraries)):
                continue

            # Go through every subfolder (the parent ID) in this library
            for parent_id in library_ids:
                # Get all items (series) in this subfolder
                response = self.session.get(
                    f'{self.url}/Items',
                    params=params | {'ParentId': parent_id, 'Years': self.YEARS}
                )

                # Process each returned Series
                for series in response['Items']:
                    try:
                        ids = series.get('ProviderIds', {})
                        series_info = SeriesInfo(
                            series['Name'], None,
                            emby_id=f'{self._interface_id}:{series["Id"]}',
                            imdb_id=ids.get('IMDB'),
                            tmdb_id=ids.get('Tmdb'),
                            tvdb_id=ids.get('Tvdb'),
                        )
                        all_series.append((series_info, library))
                    except ValueError:
                        log.error(f'Series {series["Name"]} is missing a year')
                        continue

        # Reset request timeout
        self.REQUEST_TIMEOUT = 30

        return all_series


    def get_all_episodes(self,
            library_name: str,
            series_info: SeriesInfo,
            *,
            log: Logger = log,
        ) -> list[tuple[EpisodeInfo, Optional[bool]]]:
        """
        Gets all episode info for the given series. Only episodes that
        have already aired are returned.

        Args:
            library_name: The name of the library containing the series.
            series_info: Series to get the episodes of.
            log: (Keyword) Logger for all log messages.

        Returns:
            List of EpisodeInfo objects for this series.
        """

        # Find series
        emby_id = self.__get_series_id(library_name, series_info, log=log)
        if emby_id is None:
            log.warning(f'Series not found in Emby {series_info!r}')
            return []

        # Get all episodes for this series
        response = self.session.get(
            f'{self.url}/Shows/{emby_id}/Episodes',
            params={
                'UserId': self.user_id, 'Fields': 'ProviderIds'
            } | self.__params
        )

        # Parse each returned episode into EpisodeInfo object
        all_episodes = []
        for episode in response['Items']:
            # Skip episodes without episode or season numbers
            if (episode.get('IndexNumber', None) is None
                or episode.get('ParentIndexNumber', None) is None):
                log.debug(f'Series {series_info} episode is missing index data')
                continue

            # Parse airdate for this episode
            airdate = None
            try:
                airdate = datetime.strptime(
                    episode['PremiereDate'], self.AIRDATE_FORMAT
                )
            except Exception as e:
                log.exception(f'Cannot parse airdate', e)
                log.debug(f'Episode data: {episode}')

            episode_info = EpisodeInfo(
                episode['Name'],
                episode['ParentIndexNumber'],
                episode['IndexNumber'],
                emby_id=f'{self._interface_id}:{episode.get("Id")}',
                imdb_id=episode['ProviderIds'].get('Imdb'),
                tmdb_id=episode['ProviderIds'].get('Tmdb'),
                tvdb_id=episode['ProviderIds'].get('Tvdb'),
                tvrage_id=episode['ProviderIds'].get('TvRage'),
                airdate=airdate,
            )

            # Add to list
            if episode_info is not None:
                all_episodes.append(
                    (episode_info, episode.get('UserData', {}).get('Played'))
                )

        return all_episodes


    def update_watched_statuses(self,
            library_name: str,
            series_info: SeriesInfo,
            episodes: list['Episode'], # type: ignore
        ) -> None:
        """
        Modify the Episodes' watched attribute according to the watched
        status of the corresponding episodes within Emby.

        Args:
            library_name: The name of the library containing the series.
            series_info: The series to update.
            episodes: List of Episode objects to update.
        """

        # If no episodes, exit
        if len(episodes) == 0:
            return None

        # Find series, exit if not found
        emby_id = self.__get_series_id(library_name, series_info, log=log)
        if emby_id is None:
            return None

        # Query for all episodes of this series
        response = self.session.get(
            f'{self.url}/Shows/{emby_id}/Episodes',
            params={'UserId': self.user_id} | self.__params
        )

        # Go through each episode in Emby, update Episode status/card
        for emby_episode in response['Items']:
            for episode in episodes:
                if (emby_episode['ParentIndexNumber'] == episode.season_number
                    and emby_episode["IndexNumber"] == episode.episode_number):
                    episode.watched = emby_episode['UserData']['Played']
                    break

        return None


    def load_title_cards(self,
            library_name: str,
            series_info: SeriesInfo,
            episode_and_cards: list[tuple['Episode', 'Card']], # type: ignore
            *,
            log: Logger = log,
        ) -> list[tuple['Episode', 'Card']]: # type: ignore
        """
        Load the title cards for the given Series and Episodes.

        Args:
            library_name: Name of the library containing the series.
            series_info: SeriesInfo whose cards are being loaded.
            episode_and_cards: List of tuple of Episode and their
                corresponding Card objects to load.
            log: (Keyword) Logger for all log messages.
        """

        # If series has no Emby ID, or no episodes, exit
        if len(episode_and_cards) == 0:
            return None

        # Load each episode and card
        loaded = []
        for episode, card in episode_and_cards:
            # Skip episodes without Emby ID's (e.g. not in Emby)
            if (emby_id := episode.emby_id) is None:
                continue
            interface_id = InterfaceID(episode.emby_id, type_=str)
            if (emby_id := interface_id[self._interface_id]) is None:
                continue

            # Shrink image if necessary, skip if cannot be compressed
            if (image := self.compress_image(card.card_file, log=log)) is None:
                continue

            # Submit POST request for image upload on Base64 encoded image
            card_base64 = b64encode(image.read_bytes())
            try:
                self.session.session.post(
                    url=f'{self.url}/Items/{emby_id}/Images/Primary',
                    headers={'Content-Type': 'image/jpeg'},
                    params=self.__params,
                    data=card_base64,
                )
                loaded.append((episode, card))
            except Exception as e:
                log.exception(f'Unable to upload {image.resolve()} to '
                              f'{series_info}', e)
                continue

        # Log load operations to user
        if loaded:
            log.info(f'Loaded {len(loaded)} cards for "{series_info}"')

        return loaded


    def get_source_image(self,
            library_name: str,
            series_info: SeriesInfo,
            episode_info: EpisodeInfo,
            *,
            log: Logger = log,
        ) -> SourceImage:
        """
        Get the source image for the given episode within Emby.

        Args:
            library_name: Name of the library the series is under.
            series_info: The series to get the source image of.
            episode_info: The episode to get the source image of.
            log: (Keyword) Logger for all log messages.

        Returns:
            Bytes of the source image for the given Episode. None if the
            episode does not exist in Emby, or no valid image was
            returned.
        """

        # Find series, exit if not found
        emby_id = self.__get_series_id(library_name, series_info, log=log)
        if emby_id is None:
            log.warning(f'Episode {episode_info} not found in Emby')
            return None

        # Get the source image for this episode
        response = self.session.session.get(
            f'{self.url}/Items/{emby_id}/Images/Primary',
            params={'Quality': 100} | self.__params,
        ).content

        # Check if valid content was returned
        if b'does not have an image of type' in response:
            log.warning(f'Episode {episode_info} has no source images')
            return None

        return response


    def get_series_poster(self,
            library_name: str,
            series_info: SeriesInfo,
            *,
            log: Logger = log,
        ) -> SourceImage:
        """
        Get the poster for the given Series.

        Args:
            series_info: The series to get the poster of.
            log: (Keyword) Logger for all log messages.

        Returns:
            URL to the poster for the given series. None if the library,
            series, or thumbnail cannot be found.
        """

        # Find series, exit if not found
        emby_id = self.__get_series_id(library_name, series_info, log=log)
        if emby_id is None:
            log.warning(f'Series not found in Emby {series_info!r}')
            return None

        # Get the poster image for this Series
        response = self.session.session.get(
            f'{self.url}/Items/{emby_id}/Images/Primary',
            params={'Quality': 100} | self.__params,
        ).content

        # Check if valid content was returned
        if b'does not have an image of type' in response:
            log.warning(f'Series {series_info} has no poster')
            return None

        return response


    def get_series_logo(self,
            library_name: str,
            series_info: SeriesInfo,
            *,
            log: Logger = log,
        ) -> SourceImage:
        """
        Get the logo for the given Series within Emby.

        Args:
            library_name: Name of the library containing the series.
            series_info: The series to get the logo of.
            log: (Keyword) Logger for all log messages.

        Returns:
            Bytes of the logo for given series. None if the series does
            not exist in Emby, or no valid image was returned.
        """

        # Find series, exit if not found
        emby_id = self.__get_series_id(library_name, series_info, log=log)
        if emby_id is None:
            log.warning(f'Series not found in Emby {series_info!r}')
            return None

        # Get the source image for this episode
        response = self.session.session.get(
            f'{self.url}/Items/{emby_id}/Images/Logo',
            params={'Quality': 100} | self.__params,
        ).content

        # Check if valid content was returned
        if b'does not have an image of type' in response:
            log.warning(f'Series {series_info} has no logo')
            return None

        return response


    def get_libraries(self) -> list[str]:
        """
        Get the names of all libraries within this server.

        Returns:
            List of library names.
        """

        return list(self.libraries)<|MERGE_RESOLUTION|>--- conflicted
+++ resolved
@@ -181,13 +181,8 @@
             itself.
         """
 
-<<<<<<< HEAD
         if series_info.has_id('emby_id', interface_id=self._interface_id):
             return series_info.emby_id[self._interface_id]
-=======
-        if series_info.has_id('emby_id'):
-            return series_info.emby_id
->>>>>>> 24e8a61c
 
         # Get ID of this library
         if (library_ids := self.libraries.get(library_name, None)) is None:
@@ -316,10 +311,6 @@
             for new_episode_info in new_episode_infos:
                 if old_episode_info == new_episode_info:
                     old_episode_info.copy_ids(new_episode_info)
-<<<<<<< HEAD
-=======
-                    break
->>>>>>> 24e8a61c
 
 
     def query_series(self,

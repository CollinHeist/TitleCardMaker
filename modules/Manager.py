from typing import Callable, Iterable

from tqdm import tqdm
<<<<<<< HEAD
from typing import Callable, Iterable
=======
from yaml import dump
>>>>>>> 43edc47a

from modules import global_objects
from modules.EmbyInterface import EmbyInterface
from modules.Debug import log, TQDM_KWARGS
from modules.JellyfinInterface import JellyfinInterface
from modules.PlexInterface import PlexInterface
from modules.ShowArchive import ShowArchive
from modules.SonarrInterface import SonarrInterface
from modules.TautulliInterface import TautulliInterface
from modules.TMDbInterface import TMDbInterface


def notify(message: str) -> Callable:
    """
    Return a decorator that notifies the given message when the
    decorated function starts executing. Only notify if the global
    execution mode is batch. Logging is done in info level.

    Args:
        message: Message to log.

    Returns:
        Wrapped decorator.
    """

    def decorator(function: callable) -> callable:
        def inner(*args, **kwargs):
            if global_objects.pp.execution_mode == 'batch':
                log.info(message)

            return function(*args, **kwargs)
        return inner
    return decorator


class Manager:
    """
    This class describes a title card manager. The Manager is used to
    control title card and archive creation/management from a high
    level, and is meant to be the main entry point of the program.
    """

    """Default execution mode for Manager.run()"""
    DEFAULT_EXECUTION_MODE = 'serial'

    """Valid execution modes for Manager.run()"""
    VALID_EXECUTION_MODES = ('serial', 'batch')


    def __init__(self, check_tautulli: bool = True) -> None:
        """
        Constructs a new instance of the Manager. This uses the global
        PreferenceParser object in preferences, and optionally creates
        interfaces as indicated by that parser.

        Args:
            check_tautulli: Whether to check Tautulli integration (for
                fast start).
        """

        # Get the global preferences
        self.preferences = global_objects.pp

        # Optionally integrate with Tautulli
        if check_tautulli and self.preferences.use_tautulli:
            TautulliInterface(
                **self.preferences.tautulli_interface_args
            ).integrate()

        # Optionally assign EmbyInterface
        self.emby_interface = None
        if self.preferences.use_emby:
            self.emby_interface = EmbyInterface(
                **self.preferences.emby_interface_kwargs
            )

         # Optionally assign JellyfinInterface
        self.jellyfin_interface = None
        if self.preferences.use_jellyfin:
            self.jellyfin_interface = JellyfinInterface(
                **self.preferences.jellyfin_interface_kwargs
            )

        # Optionally assign PlexInterface
        self.plex_interface = None
        if self.preferences.use_plex:
            self.plex_interface = PlexInterface(
                **self.preferences.plex_interface_kwargs
            )

        # Optionally assign SonarrInterface
        self.sonarr_interfaces = []
        if self.preferences.use_sonarr:
            self.sonarr_interfaces = [
                SonarrInterface(server_id=server_id, **kw)
                for server_id, kw in enumerate(self.preferences.sonarr_kwargs)
            ]

        # Optionally assign TMDbInterface
        self.tmdb_interface = None
        if self.preferences.use_tmdb:
            self.tmdb_interface = TMDbInterface(
                **self.preferences.tmdb_interface_kwargs,
            )

        # Setup blank show and archive lists
        self.shows = []
        self.archives = []


<<<<<<< HEAD
    def notify(message: str) -> Callable:
        """
        Return a decorator that notifies the given message when the
        decorated function starts executing. Only notify if the global
        execution mode is batch. Logging is done in info level.

        Args:
            message: Message to log.

        Returns:
            Wrapped decorator.
        """

        def decorator(function: callable) -> callable:
            def inner(*args, **kwargs):
                if global_objects.pp.execution_mode == 'batch':
                    log.info(message)

                return function(*args, **kwargs)
            return inner
        return decorator


=======
>>>>>>> 43edc47a
    def sync_series_files(self) -> None:
        """Sync series YAML files from Emby/Jellyfin/Sonarr/Plex."""

        # If no sync-able interfaces are enabled, skip
        if (not self.preferences.use_emby
            and not self.preferences.use_jellyfin
            and not self.preferences.use_sonarr
            and not self.preferences.use_plex):
            return None

        # Always notify the user
        log.info('Starting to sync to series YAML files..')

        if (self.preferences.use_emby
            and len(self.preferences.emby_yaml_writers) > 0):
            for writer, update_args in zip(self.preferences.emby_yaml_writers,
                                        self.preferences.emby_yaml_update_args):
                writer.update_from_emby(self.emby_interface, **update_args)

        if (self.preferences.use_jellyfin
            and len(self.preferences.jellyfin_yaml_writers) > 0):
            for writer, update_args in zip(
                    self.preferences.jellyfin_yaml_writers,
                    self.preferences.jellyfin_yaml_update_args):
                writer.update_from_jellyfin(
                    self.jellyfin_interface, **update_args
                )

        if (self.preferences.use_plex
            and len(self.preferences.plex_yaml_writers) > 0):
            for writer, update_args in zip(self.preferences.plex_yaml_writers,
                                        self.preferences.plex_yaml_update_args):
                writer.update_from_plex(self.plex_interface, **update_args)

        if (self.preferences.use_sonarr
            and len(self.preferences.sonarr_yaml_writers) > 0):
            for interface_id, writer, args in self.preferences.sonarr_yaml_writers:
                writer.update_from_sonarr(
                    self.sonarr_interfaces[interface_id], **args
                )

        return None


    @notify('Starting to read series YAML files..')
    def create_shows(self) -> None:
        """
        Create Show and ShowArchive objects for each series YAML files
        known to the global PreferenceParser. This updates the Manager's
        show and archives lists.
        """

        # Go through each Series YAML file
        for show in self.preferences.iterate_series_files():
            # Skip shows whose YAML was invalid
            if not show.valid:
                log.warning(f'Skipping series {show}')
                continue

            self.shows.append(show)

            # If archives are disabled globally, or for this show - skip
            if not self.preferences.create_archive or not show.archive:
                continue

            self.archives.append(
                ShowArchive(self.preferences.archive_directory, show)
            )


    @notify('Starting to assign interfaces..')
    def assign_interfaces(self) -> None:
        """Assign all interfaces to each Show known to this Manager"""

        # Assign interfaces for each show
        for show in tqdm(self.shows + self.archives,desc='Assigning interfaces',
                         **TQDM_KWARGS):
            show.assign_interfaces(
                self.emby_interface,
                self.jellyfin_interface,
                self.plex_interface,
                self.sonarr_interfaces,
                self.tmdb_interface
            )


    @notify("Starting to set show ID's..")
    def set_show_ids(self) -> None:
        """Set the series ID's of each Show known to this Manager"""

        # For each show in the Manager, set series IDs
        for show in tqdm(self.shows + self.archives, desc='Setting series IDs',
                         **TQDM_KWARGS):
            # Select interfaces based on what's enabled
            show.set_series_ids()


    @notify('Starting to read source files..')
    def read_show_source(self) -> None:
        """
        Reads all source files known to this manager. This reads Episode
        objects for all Show and ShowArchives, and also looks for
        multipart episodes.
        """

        # Read source files for Show objects
        for show in (pbar := tqdm(self.shows + self.archives, **TQDM_KWARGS)):
            pbar.set_description(f'Reading source files for {show}')
            show.read_source()
            show.find_multipart_episodes()


    @notify('Starting to add new episodes..')
    def add_new_episodes(self) -> None:
        """Add any new episodes to this Manager's shows."""

        # For each show in the Manager, look for new episodes using any of the
        # possible interfaces
        for show in (pbar := tqdm(self.shows + self.archives, **TQDM_KWARGS)):
            pbar.set_description(f'Adding new episodes for {show}')
            show.add_new_episodes()


    @notify("Starting to set episode ID's..")
    def set_episode_ids(self) -> None:
        """Set all episode ID's for all shows."""

        # For each show in the Manager, set IDs for every episode
        for show in (pbar := tqdm(self.shows + self.archives, **TQDM_KWARGS)):
            pbar.set_description(f'Setting episode IDs for {show}')
            show.set_episode_ids()


    @notify('Starting to add translations..')
    def add_translations(self) -> None:
        """Query TMDb for all translated episode titles (if indicated)."""

        # If the TMDbInterface isn't enabled, skip
        if not self.preferences.use_tmdb:
            return None

        # For each show in the Manager, add translation
        for show in (pbar := tqdm(self.shows + self.archives, **TQDM_KWARGS)):
            pbar.set_description(f'Adding translations for {show}')
            show.add_translations()

        return None


    @notify('Starting to download logos..')
    def download_logos(self) -> None:
        """Download logo files for all shows."""

        # If the TMDbInterface isn't enabled, skip
        if not self.preferences.use_tmdb:
            return None

        # For each show in the Manager, download a logo
        for show in (pbar := tqdm(self.shows + self.archives, **TQDM_KWARGS)):
            pbar.set_description(f'Downloading logo for {show}')
            show.download_logo()

        return None


    @notify('Starting to select source images..')
    def select_source_images(self) -> None:
        """Select and download the source images for all shows."""

        # Go through each show and download source images
        for show in (pbar := tqdm(self.shows + self.archives, **TQDM_KWARGS)):
            pbar.set_description(f'Selecting sources for {show}')
            show.select_source_images()


    @notify('Starting to create missing title cards..')
    def create_missing_title_cards(self) -> None:
        """Creates all missing title cards for all shows."""

        # Go through every show in the Manager, create cards
        for show in (pbar := tqdm(self.shows, **TQDM_KWARGS)):
            pbar.set_description(f'Creating cards for {show}')
            show.create_missing_title_cards()


    @notify('Starting to create season posters..')
    def create_season_posters(self) -> None:
        """Create season posters for all shows."""

        # For each show in the Manager, create its posters
        for show in tqdm(self.shows + self.archives,
                         desc='Creating season posters',**TQDM_KWARGS):
            show.create_season_posters()


    @notify('Starting to update Media Servers..')
    def update_media_server(self) -> None:
        """
        Update Plex/Emby for all cards for all shows. This only executes
        if Emby/Jellyfin/Plex are globally enabled.
        """

        # If no media servers are enabled, skip
        if (not self.preferences.use_emby
            and not self.preferences.use_jellyfin
            and not self.preferences.use_plex):
            return None

        # Go through each show in the Manager, update Plex
        for show in (pbar := tqdm(self.shows, **TQDM_KWARGS)):
            pbar.set_description(f'Updating Server for {show}')
            show.update_media_server()

        return None


    @notify('Starting to update archives..')
    def update_archive(self) -> None:
        """Update the title card archives for every show."""

        # If archives are globally disabled, skip
        if not self.preferences.create_archive:
            return None

        # Update each archive
        for show_archive in (pbar := tqdm(self.archives, **TQDM_KWARGS)):
            pbar.set_description(f'Updating archive for {show_archive}')
            show_archive.create_missing_title_cards()

        return None


    @notify('Starting to create summaries..')
    def create_summaries(self) -> None:
        """
        Creates summaries for every ShowArchive. This only executes if
        archives and summaries are globally enabled.
        """

        # If summaries aren't enabled, skip
        if (not self.preferences.create_archive
            or not self.preferences.create_summaries):
            return None

        # Go through each archive and create summaries
        for show_archive in (pbar := tqdm(self.archives, **TQDM_KWARGS)):
            pbar.set_description(f'Creating Summary for {show_archive}')
            show_archive.create_summary()

        return None


    def __run(self, *, serial: bool = False) -> None:
        """
        Run the Manager. If serial execution is not indicated, then sync
        is run and Show/ShowArchive objects are created.

        Args:
            serial: (Keyword only) Whether execution is serial.
        """

        # If serial, don't update series files or create shows
        if not serial:
            self.sync_series_files()
            self.create_shows()

        # Always execute these, even in serial mode
        self.assign_interfaces()
        self.set_show_ids()
        self.read_show_source()
        self.add_new_episodes()
        self.set_episode_ids()
        self.add_translations()
        self.download_logos()
        self.select_source_images()
        self.create_missing_title_cards()
        self.create_season_posters()
        self.update_media_server()
        self.update_archive()
        self.create_summaries()


    def __run_serially(self) -> None:
        """Run the Manager, executing each step for each show at a time."""

        # Sync YAML files
        self.sync_series_files()

        # Go through each Series YAML file, creating Show/ShowArchive objects
        for show in self.preferences.iterate_series_files():
            # Skip shows whose YAML was invalid
            if not show.valid:
                log.warning(f'Skipping series {show}')
                continue

            # Create ShowArchive object if archive enabled globally + show
            self.shows = [show]
            if self.preferences.create_archive and show.archive:
                archive = ShowArchive(self.preferences.archive_directory, show)
                self.archives = [archive]

            # Run all functions on this series
            try:
                self.__run(serial=True)
            except Exception as e:
                log.exception(f'Uncaught Exception while processing {show}', e)
                continue


    def run(self) -> None:
        """Run the Manager either in either serial or batch mode"""

        if self.preferences.execution_mode == 'serial':
            self.__run_serially()
        elif self.preferences.execution_mode == 'batch':
            self.__run()


    def remake_cards(self, rating_keys: Iterable[int]) -> None:
        """
        Remake the title cards associated with the given list of rating
        keys. These keys are used to identify their corresponding
        episodes within Plex.

        Args:
            rating_keys: List of Plex rating keys corresponding to
                Episodes to update the cards of.
        """

        # Exit if Plex is not enabled
        if not self.preferences.use_plex:
            log.error(f'Tautulli integration requires Plex')
            return None

        # Get details for each rating key from Plex
        entry_list = []
        for key in rating_keys:
            if len(details := self.plex_interface.get_episode_details(key)) ==0:
                log.error(f'Rating key {key} has no associated episodes')
            else:
                log.debug(f'Rating key {key} -> {len(details)} item(s)')
                entry_list += details

        # Go through every series in all series YAML files
        for show in self.preferences.iterate_series_files():
            # If no more entries, exit
            if len(entry_list) == 0:
                break

            # Check if this show is one of the entries to update
            is_found = False
            for index, (series_info, episode_info, library_name) \
                in enumerate(entry_list):
                # Match the library and series name
                full_match_name = show.series_info.full_match_name
                if (show.valid
                    and show.library_name == library_name
                    and full_match_name == series_info.full_match_name):
                    self.shows = [show]
                    self.__run(serial=True)
                    is_found = True
                    break

            # If an entry was found, delete from list
            if is_found:
                del entry_list[index] # pylint: disable=undefined-loop-variable

        # Warn for all entries not found
        for series_info, episode_info, library_name in entry_list:
            log.warning(f'Cannot update card for "{series_info}" {episode_info}'
                        f' within library "{library_name}" - no matching YAML '
                        f'entry was found')

        return None


    def report_missing(self, file: 'Path') -> None:
        """Report all missing assets for all shows."""

        # Serial mode won't have an accurate show list
        if self.preferences.execution_mode == 'serial':
            self.create_shows()
            self.read_show_source()

        missing = {}
        # Go through each show
        for show in self.shows:
            show_dict = {}
            # Go through each episode for this show, add missing source/cards
            for episode in show.episodes.values():
                # Add key for this episode
                key = str(episode)
                show_dict[key] = {}

                # If source file doesn't exist, add to report
                if (show.card_class.USES_UNIQUE_SOURCES
                    and not episode.source.exists()):
                    show_dict[key]['source'] = episode.source.name

                # If destination card doesn't exist, add to report
                if (episode.destination is not None
                    and not episode.destination.exists()):
                    show_dict[key]['card'] = episode.destination.name

                # If translation is requested and doesn't exist, add
                missing_translations = [
                    translation['key'] for translation in show.title_languages
                    if not episode.key_is_specified(translation['key'])
                ]
                if len(missing_translations) > 0:
                    show_dict[key]['translations'] = missing_translations

                # Delete entry if no missing assets
                if len(show_dict[key]) == 0:
                    del show_dict[key]

            # Report missing logo if archives and summaries are enabled
            if (show.archive and self.preferences.create_summaries
                and not show.logo.exists()):
                show_dict['logo'] = show.logo.name

            # Report missing backdrop if art style is used
            if ((show.style_set.watched_style_is_art or
                show.style_set.unwatched_style_is_art)
                and not show.backdrop.exists()):
                show_dict['backdrop'] = show.backdrop.name

            # If this show is missing at least one thing, add to missing dict
            if len(show_dict.keys()) > 0:
                missing[str(show)] = show_dict

        # Create parent directories if necessary
        file.parent.mkdir(parents=True, exist_ok=True)

        # Write updated data with this entry added
        with file.open('w', encoding='utf-8') as file_handle:
            dump(missing, file_handle, allow_unicode=True, width=160)

        log.info(f'Wrote missing assets to "{file.resolve()}"')<|MERGE_RESOLUTION|>--- conflicted
+++ resolved
@@ -1,11 +1,9 @@
+from yaml import dump
+from tqdm import tqdm
 from typing import Callable, Iterable
 
 from tqdm import tqdm
-<<<<<<< HEAD
-from typing import Callable, Iterable
-=======
 from yaml import dump
->>>>>>> 43edc47a
 
 from modules import global_objects
 from modules.EmbyInterface import EmbyInterface
@@ -116,32 +114,6 @@
         self.archives = []
 
 
-<<<<<<< HEAD
-    def notify(message: str) -> Callable:
-        """
-        Return a decorator that notifies the given message when the
-        decorated function starts executing. Only notify if the global
-        execution mode is batch. Logging is done in info level.
-
-        Args:
-            message: Message to log.
-
-        Returns:
-            Wrapped decorator.
-        """
-
-        def decorator(function: callable) -> callable:
-            def inner(*args, **kwargs):
-                if global_objects.pp.execution_mode == 'batch':
-                    log.info(message)
-
-                return function(*args, **kwargs)
-            return inner
-        return decorator
-
-
-=======
->>>>>>> 43edc47a
     def sync_series_files(self) -> None:
         """Sync series YAML files from Emby/Jellyfin/Sonarr/Plex."""
 

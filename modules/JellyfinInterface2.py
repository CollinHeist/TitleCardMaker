--- conflicted
+++ resolved
@@ -55,10 +55,7 @@
             filesize_limit: Number of bytes to limit a single file to
                 during upload.
             use_magick_prefix: Whether to use 'magick' command prefix.
-<<<<<<< HEAD
             interface_id: ID of this interface.
-=======
->>>>>>> e07518f4
             log: Logger for all log messages.
         """
 
@@ -376,12 +373,7 @@
         for old_episode_info in episode_infos:
             for new_episode_info, _ in new_episode_infos:
                 if old_episode_info == new_episode_info:
-<<<<<<< HEAD
-                    # For each ID of this new EpisodeInfo, update old if upgrade
                     old_episode_info.copy_ids(new_episode_info, log=log)
-=======
-                    old_episode_info.copy_ids(new_episode_info)
->>>>>>> e07518f4
                     break
 
         return None

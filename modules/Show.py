from copy import copy
from pathlib import Path
<<<<<<< HEAD
from typing import Any
=======
from typing import Optional
>>>>>>> 767f79f4

from tqdm import tqdm

from modules.CleanPath import CleanPath
from modules.DataFileInterface import DataFileInterface
from modules.Debug import log, TQDM_KWARGS
from modules.EmbyInterface import EmbyInterface
from modules.Episode import Episode
from modules.EpisodeInfo import EpisodeInfo
from modules.EpisodeMap import EpisodeMap
from modules.Font import Font
import modules.global_objects as global_objects
from modules.JellyfinInterface import JellyfinInterface
from modules.MultiEpisode import MultiEpisode
from modules.PlexInterface import PlexInterface
from modules.Profile import Profile
from modules.SeasonPosterSet import SeasonPosterSet
from modules.SeriesInfo import SeriesInfo
from modules.SonarrInterface import SonarrInterface
from modules.StyleSet import StyleSet
from modules.TitleCard import TitleCard
from modules.Title import Title
from modules.TMDbInterface import TMDbInterface
from modules.WebInterface import WebInterface
from modules.YamlReader import YamlReader

class Show(YamlReader):
    """
    This class describes a show. A Show encapsulates the names and
    preferences with a complete series of episodes. Each object inherits
    many preferences  from the global `PreferenceParser` object, but
    manually specified attributes within the Show's YAML take priority
    over the global values.
    """

    """Filename to the backdrop for a series"""
    BACKDROP_FILENAME = 'backdrop.jpg'

    __slots__ = (
        'preferences', 'info_set', 'series_info', 'card_filename_format',
        'card_class', 'episode_text_format', 'library_name', 'library',
        'media_directory', 'archive', 'archive_name', 'archive_all_variations',
        'episode_data_source', 'refresh_titles', 'sonarr_sync', 'sync_specials',
        'tmdb_sync', 'tmdb_skip_localized_images', 'style_set', 'hide_seasons',
        'title_languages', 'extras', '__episode_map', 'font','source_directory',
        'logo', 'backdrop', 'file_interface', 'profile', 'season_poster_set',
        'episodes', 'emby_interface', 'jellyfin_interface', 'plex_interface',
        'sonarr_interface', 'tmdb_interface', '__is_archive', 'media_server',
        'image_source_priority',
    )

    def __init__(self,
            name: str,
<<<<<<< HEAD
            yaml_dict: dict[str, Any],
            source_directory: Path,
            preferences: 'PreferenceParser') -> None:
=======
            yaml_dict: dict,
            source_directory: Path,
            preferences: 'PreferenceParser', # type: ignore
        ) -> None:
>>>>>>> 767f79f4
        """
        Constructs a new instance of a Show object from the given YAML
        dictionary, library map, and referencing the base source
        directory. If the initialization fails to produce a 'valid' show
        object, the valid attribute is set to False.

        Args:
            name: The name/title of the series.
            yaml_dict: YAML dictionary of the associated series as found
                in the series YAML file.
            source_directory: Base source directory this show should
                search for and place source images in.
            preferences: PreferenceParser object this object's default
                attributes are derived from.
        """

        # Initialize parent YamlReader object
        super().__init__(yaml_dict, log_function=log.error)

        # Get global objects
        self.preferences = preferences
        self.info_set = global_objects.info_set

        # Set this show's SeriesInfo object with blank year to start
        self.series_info = SeriesInfo(name, 0)
        try:
            self.series_info = self.info_set.get_series_info(
                self._get('name', type_=str, default=name),
                self._get('year', type_=int)
            )
        except Exception as e:
            log.exception(f'Series "{name}" is missing the required "year"', e)
            self.valid = False
            return None

        # Setup default values that may be overwritten by YAML
        self.card_filename_format = preferences.card_filename_format
        self.card_class = preferences.card_class
        self.episode_text_format = self.card_class.EPISODE_TEXT_FORMAT
        self.library_name = None
        self.library = None
        self.media_directory = None
        self.media_server: MediaServer = preferences.default_media_server
        self.image_source_priority = preferences.image_source_priority
        self.archive = preferences.create_archive
        self.archive_name = None
        self.archive_all_variations = preferences.archive_all_variations
        self.episode_data_source = preferences.episode_data_source
        self.refresh_titles = True
        self.sonarr_sync = preferences.use_sonarr
        self.sync_specials = preferences.sync_specials
        self.tmdb_sync = preferences.use_tmdb
        self.tmdb_skip_localized_images = preferences.tmdb_skip_localized_images
        self.hide_seasons = False
        self.title_languages = {}
        self.extras = {}
        if self.media_server == 'emby':
            self.style_set = copy(preferences.emby_style_set)
        elif self.media_server == 'jellyfin':
            self.style_set = copy(preferences.jellyfin_style_set)
        elif self.media_server == 'plex':
            self.style_set = copy(preferences.plex_style_set)
        else:
            self.style_set = StyleSet()
        self.__parse_yaml()

        # Update StyleSet
        if self._is_specified('watched_style'):
            self.style_set.update_watched_style(
                self._get('watched_style', type_=str)
            )
        if self._is_specified('unwatched_style'):
            self.style_set.update_unwatched_style(
                self._get('unwatched_style', type_=str)
            )
        self.valid &= self.style_set.valid

        # Construct EpisodeMap on seasons/episode ranges specification
        self.__episode_map = EpisodeMap(
            self._get('seasons', type_=dict),
            self._get('episode_ranges', type_=dict)
        )
        self.valid &= self.__episode_map.valid

        # Create Font object, update validity
        self.font = Font(
            self._base_yaml.get('font', {}), self.card_class, self.series_info,
        )
        self.valid &= self.font.valid

        # Update derived (and not adjustable) attributes
        self.source_directory =source_directory/self.series_info.full_clean_name
        self.logo = self.source_directory / 'logo.png'
        self.backdrop = self.source_directory / self.BACKDROP_FILENAME

        # Create DataFileInterface for this show
        self.file_interface = DataFileInterface(
            self.series_info,
            self.source_directory / DataFileInterface.GENERIC_DATA_FILE_NAME
        )

        # Create the profile
        self.profile = Profile(
            self.series_info,
            self.font,
            self.hide_seasons,
            self.__episode_map,
            self.episode_text_format,
        )

        # Create the SeasonPosterSet
        self.season_poster_set = SeasonPosterSet(
            self.__episode_map,
            self.source_directory,
            self.media_directory,
            self._get('season_posters'),
        )

        # Attributes to be filled/modified later
        self.episodes: dict[str, Episode] = {}
        self.emby_interface = None
        self.jellyfin_interface = None
        self.plex_interface = None
        self.sonarr_interface = None
        self.tmdb_interface = None
        self.__is_archive = False


    def __str__(self) -> str:
        """Returns a string representation of the object."""

        return f'"{self.series_info.full_name}"'


    def __repr__(self) -> str:
        """Returns an unambiguous string representation of the object"""

        return f'<Show "{self.series_info}" with {len(self.episodes)} Episodes>'


    def _make_archive(self, media_directory: Path) -> 'Show':
        """
        Recreate this Show object as an archive.

        Args:
            media_directory: Media directory the returned Show object
                will utilize.

        Returns:
            A newly constructed Show object with a modified
            'media_directory' and 'watched_style' attributes.
        """

        # Modify base yaml to have overritten media_directory
        modified_base = copy(self._base_yaml)
        modified_base['media_directory'] = str(media_directory.resolve())

        # Set watched_style to archive style (if set)
        if (value := self._get('archive_style', type_=str)) is not None:
            modified_base['watched_style'] = value

        # Recreate Show object with modified YAML
        show = Show(
            self.series_info.full_name, modified_base,
            self.source_directory.parent,
            self.preferences
        )
        show.__is_archive = True

        return show


    def __parse_yaml(self):
        """
        Parse the Show's YAML and update this object's attributes. Error
        on any invalid attributes.
        """

        if (value := self._get('library', type_=dict)) is not None:
            self.library_name = value['name']
            self.library = value['path']
            self.media_directory = self.library/self.series_info.full_clean_name
            self.media_server = value['media_server']

        if (value := self._get('media_directory', type_=str)) is not None:
            self.media_directory = CleanPath(value).sanitize()

        if (value := self._get('filename_format', type_=str)) is not None:
            if TitleCard.validate_card_format_string(value):
                self.card_filename_format = value
            else:
                self.valid = False

        if (value := self._get('emby_id', type_=int)) is not None:
            emby_id = value if '-' in str(value) else f'0-{value}'
            self.info_set.set_emby_id(self.series_info, emby_id)

        if (value := self._get('imdb_id', type_=str)) is not None:
            self.info_set.set_imdb_id(self.series_info, value)

        if (value := self._get('jellyfin_id', type_=str)) is not None:
            self.info_set.set_jellyfin_id(self.series_info, value)

        if (value := self._get('sonarr_id', type_=int)) is not None:
            sonarr_id = value if '-' in str(value) else f'0-{value}'
            self.info_set.set_sonarr_id(self.series_info, sonarr_id)

        if (value := self._get('tmdb_id', type_=int)) is not None:
            self.info_set.set_tmdb_id(self.series_info, value)

        if (value := self._get('tvdb_id', type_=int)) is not None:
            self.info_set.set_tvdb_id(self.series_info, value)
        
        if (value := self._get('tvrage_id', type_=int)) is not None:
            self.info_set.set_tvrage_id(self.series_info, value)

        if (value := self._get('card_type', type_=str)) is not None:
            self._parse_card_type(value)
            self.episode_text_format = self.card_class.EPISODE_TEXT_FORMAT

        if (value := self._get('episode_text_format', type_=str)) is not None:
            self.episode_text_format = value

        if (value := self._get('archive', type_=bool)) is not None:
            self.archive = value

        if (value :=self._get('archive_all_variations',type_=bool)) is not None:
            self.archive_all_variations = value

        if (value := self._get('archive_name', type_=str)) is not None:
            self.archive_name = value
            self.archive_all_variations = False

        if (value := self._get('episode_data_source',
                               type_=self.TYPE_LOWER_STR)) is not None:
            if value in self.preferences.VALID_EPISODE_DATA_SOURCES:
                self.episode_data_source = value
            else:
                log.error(f'Invalid episode data source "{value}" in series '
                          f'{self}')
                self.valid = False

        if (value := self._get('image_source_priority',
                               type_=self.TYPE_LOWER_STR)) is not None:
            if (sources := self.preferences.parse_image_source_priority(value)):
                self.image_source_priority = sources
            else:
                log.error(f'Image source priority "{value}" is invalid')
                self.valid = False

        if (value := self._get('refresh_titles', type_=bool)) is not None:
            self.refresh_titles = value
            self.series_info.match_titles = value

        if (value := self._get('sonarr_sync', type_=bool)) is not None:
            self.sonarr_sync = value

        if (value := self._get('sync_specials', type_=bool)) is not None:
            self.sync_specials = value

        if (value := self._get('tmdb_sync', type_=bool)) is not None:
            self.tmdb_sync = value

        if (value := self._get('tmdb_skip_localized_images',
                               type_=bool)) is not None:
            self.tmdb_skip_localized_images = value

        if (value := self._get('seasons', 'hide', type_=bool)) is not None:
            self.hide_seasons = value

        if (value := self._get('translation')) is not None:
            # Single translation
            if isinstance(value, dict) and value.keys() == {'language', 'key'}:
                self.title_languages = [value]
            # List of translations
            elif isinstance(value, list):
                if all(isinstance(t, dict) and t.keys() == {'language', 'key'}
                       for t in value):
                    self.title_languages = value
                else:
                    log.error(f'Invalid language translations in series {self}')
            else:
                log.error(f'Invalid language translations in series {self}')

        # Read all extras
        if self._is_specified('extras'):
            self.extras = self._get('extras', type_=dict)


    def assign_interfaces(self,
            emby_interface: Optional[EmbyInterface] = None,
            jellyfin_interface: Optional[JellyfinInterface] = None,
            plex_interface: Optional[PlexInterface] = None,
            sonarr_interfaces: list[SonarrInterface] = [],
            tmdb_interface: Optional[TMDbInterface] = None) -> None:
        """
        Assign the given interfaces to attributes of this object for
        later use.

        Args:
            emby_interface: Optional EmbyInterface to store if required
                by this show.
            jellyfin_interface: Optional JellyfinInterface to store if
                required by this show.
            plex_interface: Optional PlexInterface to store if required
                by this show.
            sonarr_interface: Any number of optional SonarrInterfaces to
                store if required. Only the interface containing this
                series will be stored.
            tmdb_interface: Optional TMDbInterface to store if required
                by this show.
        """

        # If Emby is required, and an interface was provided, assign
        if (self.media_server == 'emby' and self.library is not None
            and emby_interface is not None):
            self.emby_interface = emby_interface

        # If Jellyfin is required, and an interface was provided, assign
        if (self.media_server == 'jellyfin' and self.library is not None
            and jellyfin_interface is not None):
            self.jellyfin_interface = jellyfin_interface

        # If Plex is required, and an interface was provided, assign
        if (self.media_server == 'plex' and self.library is not None
            and plex_interface is not None):
            self.plex_interface = plex_interface

        # If Sonarr is enabled, and any interfaces are provided, assign
        if self.sonarr_sync and len(sonarr_interfaces) > 0:
            # Only one interface, assign immediately
            if len(sonarr_interfaces) == 1:
                self.sonarr_interface = sonarr_interfaces[0]
            # Multiple interfaces, interface ID was manually specified
            elif (index := self._get('sonarr_server_id',type_=int)) is not None:
                if index > len(sonarr_interfaces)-1:
                    log.error(f'No Sonarr server associated with ID {index}')
                    self.valid = False
                else:
                    self.sonarr_interface = sonarr_interfaces[index]
            # Multiple interfaces, associated interface must be determined
            else:
                for interface in sonarr_interfaces:
                    if interface.has_series(self.series_info):
                        self.sonarr_interface = interface
                        break

            # If no interface determined, error
            if self.sonarr_interface is None:
                log.warning(f'Cannot find {self} on any Sonarr servers')

        # If TMDb is required, and an interface was provided, assign
        if self.tmdb_sync and tmdb_interface is not None:
            self.tmdb_interface = tmdb_interface


    def set_series_ids(self) -> None:
        """Set the series ID's for this show."""

        # Temporary function to set series ID's
        def set_emby():
            if self.emby_interface:
                self.emby_interface.set_series_ids(
                    self.library_name, self.series_info
                )
        def set_jellyfin():
            if self.jellyfin_interface:
                self.jellyfin_interface.set_series_ids(
                    self.library_name, self.series_info
                )
        def set_plex():
            if self.plex_interface:
                self.plex_interface.set_series_ids(
                    self.library_name, self.series_info
                )
        def set_sonarr():
            if self.sonarr_interface:
                self.sonarr_interface.set_series_ids(self.series_info)
        def set_tmdb():
            if self.tmdb_interface:
                self.tmdb_interface.set_series_ids(self.series_info)

        # Identify interface order for ID gathering based on primary episode
        # data source
        interface_orders = {
            'emby':     [set_emby, set_sonarr, set_tmdb, set_plex, set_jellyfin],
            'jellyfin': [set_jellyfin, set_sonarr, set_tmdb, set_plex, set_emby],
            'sonarr':   [set_sonarr, set_plex, set_emby, set_jellyfin, set_tmdb],
            'plex':     [set_plex, set_sonarr, set_tmdb, set_emby, set_jellyfin],
            'tmdb':     [set_tmdb, set_sonarr, set_plex, set_emby, set_jellyfin],
        }

        # Go through each interface and load ID's from it
        for interface_function in interface_orders[self.episode_data_source]:
            interface_function()


<<<<<<< HEAD
    def __get_destination(self, episode_info: EpisodeInfo) -> Path:
=======
    def __get_destination(self, episode_info: EpisodeInfo) -> Optional[Path]:
>>>>>>> 767f79f4
        """
        Get the destination filename for the given entry of a datafile.

        Args:
            episode_info: EpisodeInfo for this episode.

        Returns:
            Path for the full title card destination, and None if this
            show has no media directory.
        """

        # If this entry should not be written to a media directory, return 
        if not self.media_directory:
            return None

        return TitleCard.get_output_filename(
            self.card_filename_format,
            self.series_info,
            episode_info,
            self.media_directory
        )


    def read_source(self) -> None:
        """
        Read the source file for this show, adding the associated
        Episode objects to this show's episodes dictionary.
        """

        # Reset episodes dictionary
        self.episodes = {}

        # Go through each entry in the file interface
        for entry, given_keys in self.file_interface.read():
            # Create Episode object for this entry, store under key
            self.episodes[entry['episode_info'].key] = Episode(
                base_source=self.source_directory,
                destination=self.__get_destination(entry['episode_info']),
                card_class=self.card_class,
                given_keys=given_keys,
                **entry,
            )


    def add_new_episodes(self) -> None:
        """
        Query the provided interfaces, checking for any new episodes
        exist in that interface. All new entries are added to this
        object's datafile, and an Episode object is created.
        """

        # Get episodes from indicated data source
        if self.episode_data_source == 'emby' and self.emby_interface:
            all_episodes =self.emby_interface.get_all_episodes(self.series_info)
        elif self.episode_data_source == 'jellyfin' and self.jellyfin_interface:
            all_episodes = self.jellyfin_interface.get_all_episodes(
                self.series_info
            )
        elif self.episode_data_source == 'plex' and self.plex_interface:
            all_episodes = self.plex_interface.get_all_episodes(
                self.library_name, self.series_info
            )
        elif self.episode_data_source == 'sonarr' and self.sonarr_interface:
            all_episodes = self.sonarr_interface.get_all_episodes(
                self.series_info
            )
        elif self.episode_data_source == 'tmdb' and self.tmdb_interface:
            all_episodes =self.tmdb_interface.get_all_episodes(self.series_info)
        else:
            log.warning(f'Cannot source episodes for {self} from '
                        f'{self.episode_data_source}')
            return None

        # No episodes found by data source
        if not all_episodes:
            log.info(f'{self.episode_data_source} has no episodes for {self}')
            return None

        # Inner function to filter episodes
        def include_episode(episode: Episode) -> bool:
            # Exclude if special and not syncing specials
            if not self.sync_specials and episode.season_number == 0:
                return False

            # If episode is not new, include if title needs refreshed
            if (existing_ep := self.episodes.get(episode.key)) is not None:
                if (self.refresh_titles and not
                    existing_ep.episode_info.title.matches(episode.title)):
                    existing_ep.delete_card(reason='updating title')
                    return True
                return False

            return True

        # Apply filter formula to list of Episodes from data source
        new_episodes = tuple(filter(include_episode, all_episodes))
        if len(new_episodes) == 0:
            return None

        # If any new episodes remain, add to datafile and create Episode object
        self.file_interface.add_many_entries(new_episodes)
        self.read_source()


    def set_episode_ids(self) -> None:
        """
        Set episode ID's for all Episodes within this Show, using the
        given interfaces. Only episodes whose card is not present or
        still need translations are updated.
        """

        # Exit if primary data source doesn't have an interface
        if not getattr(self, f'{self.episode_data_source}_interface'):
            return None

        # Filter episodes needing ID's - i.e. missing card or translation
        def episode_needs_id(episode) -> bool:
            # Episodes with all ID's or no card do not need ID's
            if episode.episode_info.has_all_ids or episode.destination is None:
                return False
            # Emby and Jellyfin require per-Episode ID's to match content
            if self.media_server in ('emby', 'jellyfin'):
                return True
            # Missing card, requires ID's for potential matching
            if not episode.destination.exists():
                return True
            # Missing translations, requires ID's for potential matching
            for translation in self.title_languages:
                if not episode.key_is_specified(translation['key']):
                    return True
            # All content is present, not Emby/Jellyfin, no ID's required
            return False

        # Apply filter of only those needing ID's, get only EpisodeInfo objects
        infos = list(
            ep.episode_info for ep in 
            filter(episode_needs_id, self.episodes.values())
        )

        # If no episodes need ID's, exit
        if not infos:
            return None

        # Temporary function to set episode ID's
        def set_ids(interface, episode_infos):
            interface_obj = getattr(self, f'{interface}_interface', None)
            if interface_obj is not None:
                interface_obj.set_episode_ids(
                    library_name=self.library_name,
                    series_info=self.series_info,
                    episode_infos=episode_infos,
                )

        # Identify interface order for ID gathering based on primary episode
        # data source
        interface_orders = {
            'emby':     ['emby', 'sonarr', 'tmdb'],
            'jellyfin': ['jellyfin', 'sonarr', 'tmdb'],
            'sonarr':   ['sonarr', 'plex', 'emby', 'jellyfin', 'tmdb'],
            'plex':     ['plex', 'sonarr', 'tmdb'],
            'tmdb':     ['tmdb', 'sonarr', 'plex', 'emby', 'jellyfin'],
        }

        # Go through each interface and load ID's from it
        for interface in interface_orders[self.episode_data_source]:
            set_ids(interface, infos)

        return None


    def add_translations(self) -> None:
        """
        Add translated episode titles to the Episodes of this series.
        This  show's source file is re-read if any translations are
        added.
        """

        # If no translations were specified, or TMDb syncing isn't enabled, skip
        if not self.tmdb_interface or len(self.title_languages) == 0:
            return None

        # Go through every episode and look for translations
        modified = False
        for episode in (pbar := tqdm(self.episodes.values(), **TQDM_KWARGS)):
            # Get each translation for this series
            for translation in self.title_languages:
                # If the key already exists, skip this episode
                if episode.key_is_specified(translation['key']):
                    continue

                # Update progress bar
                pbar.set_description(f'Checking {episode}')

                # Query TMDb for the title of this episode in this language
                language_title = self.tmdb_interface.get_episode_title(
                    self.series_info,
                    episode.episode_info,
                    translation['language'],
                )

                # If episode wasn't found, or original title was returned, skip
                if (language_title is None
                    or language_title == episode.episode_info.title.full_title):
                    continue

                # Modify data file entry with new title
                modified = True
                self.file_interface.add_data_to_entry(
                    episode.episode_info,
                    **{translation['key']: language_title},
                )

                # Adding translated title, log it
                log.debug(f'Added "{language_title}" to '
                          f'"{translation["key"]}" for {self} {episode}')

                # Delete old card
                episode.delete_card(reason='adding translation')

        # If any translations were added, re-read source
        if modified:
            self.read_source()


    def download_logo(self) -> None:
        """
        Download the logo for this series from TMDb. Any SVG logos are
        converted to PNG.
        """

        # If not syncing to TMDb, or logo already exists, exit
        if not self.tmdb_interface or self.logo.exists():
            return None

        # Download logo
        if (url := self.tmdb_interface.get_series_logo(self.series_info)):
            # SVG logos need to be converted first
            if url.endswith('.svg'):
                # Download .svgs to temporary location pre-conversion
                success = self.tmdb_interface.download_image(
                    url, self.card_class.TEMPORARY_SVG_FILE
                )

                # If failed to download, skip
                if not success:
                    return None

                # Convert temporary SVG to PNG at logo filepath
                logo = self.card_class.convert_svg_to_png(
                    self.card_class.TEMPORARY_SVG_FILE, self.logo,
                )
                if logo is None:
                    log.warning(f'SVG to PNG conversion failed for {self}')
                else:
                    log.debug(f'Converted logo for {self} from .svg to .png')
            else:
                self.tmdb_interface.download_image(url, self.logo)

            # Log to user
            if self.logo.exists():
                log.debug(f'Downloaded logo for {self}')


    def __apply_styles(self, select_only: Optional[Episode] = None) -> bool:
        """
        Modify this series' Episode source images based on their watch
        statuses, and how that style applies to this show's un/watched
        styles.

        Args:
            select_only: Optional Episode object. If provided, only this
                episode's style is applied.

        Returns:
            Whether a backdrop should be downloaded or not.
        """

        # Get appropiate MediaServer interface
        media_interface = {
            None: None,
            'emby': self.emby_interface,
            'jellyfin': self.jellyfin_interface,
            'plex': self.plex_interface
        }[self.media_server]

        # If this is an archive, assume all episodes are watched
        if self.__is_archive:
            [episode.update_statuses(True, self.style_set)
             for _, episode in self.episodes.items()]
        # If no MediaServer interface, assume all episodes are unwatched
        elif media_interface is None:
            [episode.update_statuses(False, self.style_set)
             for _, episode in self.episodes.items()]
        # Update watch statuses from Plex
        else:
            episode_map = self.episodes
            if select_only:
                episode_map = {select_only.episode_info.key: select_only}

            media_interface.update_watched_statuses(
                self.library_name, self.series_info, episode_map, self.style_set
            )

        # Go through all episodes and select source images
        download_backdrop = False
        for episode in self.episodes.values():
            # If only selecting a specific episode, skip others
            if select_only is not None and episode is not select_only:
                continue

            # Get the manually specified source from the episode map
            manual_source = self.__episode_map.get_source(episode.episode_info)
            applies_to = self.__episode_map.get_applies_to(episode.episode_info)

            # Default source if the effective style is art
            if self.style_set.effective_style_is_art(episode.watched):
                download_backdrop = True
                episode.update_source(self.backdrop, downloadable=False)

            # Override source if applies to all, or unwatched if ep is unwatched
            if (applies_to == 'all' or 
                (applies_to == 'unwatched' and not episode.watched)):
                episode.update_source(manual_source, downloadable=False)

            # Apply styles if indicated
            if self.style_set.effective_style_is_blur(episode.watched):
                episode.blur = True
            if self.style_set.effective_style_is_grayscale(episode.watched):
                episode.grayscale = True

        return download_backdrop


    def select_source_images(self,
            select_only: Optional[Episode] = None) -> None:
        """
        Modify this series' Episode source images based on their watch
        statuses, and how that style applies to this show's un/watched
        styles. If a backdrop is required, and TMDb is enabled, then one
        is downloaded if it does not exist.

        Args:
            select_only: Optional Episode object. If provided, only this
                episode's source is selected.
        """

        # Modify Episodes watched/blur/source files based on plex status
        download_backdrop = self.__apply_styles(select_only=select_only)

        # Don't download sources if this card type doesn't use unique images
        if not self.card_class.USES_UNIQUE_SOURCES:
            return None

        # Query TMDb for the backdrop if one does not exist and is needed
        if (download_backdrop and self.tmdb_interface
            and not self.backdrop.exists()):
            url = self.tmdb_interface.get_series_backdrop(
                self.series_info,
                skip_localized_images=self.tmdb_skip_localized_images
            )
            if url:
                self.tmdb_interface.download_image(url, self.backdrop)
                log.debug(f'Downloaded backdrop for {self} from tmdb')

        # Whether to always check each interface
        always_check_emby = (
            bool(self.emby_interface)
            and ('emby' in self.image_source_priority)
            and self.emby_interface.has_series(self.series_info))
        always_check_jellyfin = (
            bool(self.jellyfin_interface)
            and ('jellyfin' in self.image_source_priority)
            and self.jellyfin_interface.has_series(self.series_info))
        always_check_tmdb = (
            bool(self.tmdb_interface)
            and ('tmdb' in self.image_source_priority))
        always_check_plex = (
            bool(self.plex_interface)
            and ('plex' in self.image_source_priority) 
            and self.plex_interface.has_series(self.library_name,
                                               self.series_info))

        # For each episode, query interfaces (in priority order) for source
        for episode in (pbar := tqdm(self.episodes.values(), **TQDM_KWARGS)):
            # If only selecting a specific episode, skip others
            if select_only is not None and episode is not select_only:
                continue

            # Skip this episode if not downloadable, or source exists
            if not episode.downloadable_source or episode.source.exists():
                continue

            # Update progress bar
            pbar.set_description(f'Selecting {episode}')

            # Whether to check this interface for this episode
            check_emby = always_check_emby
            check_jellyfin = always_check_jellyfin
            check_plex = always_check_plex
            check_tmdb = (
                always_check_tmdb and not
                self.tmdb_interface.is_permanently_blacklisted(
                    self.series_info, episode.episode_info
                )
            )
            
            # Go through each source interface indicated, try and get source
            for source_interface in self.image_source_priority:
                image = None
                if source_interface == 'emby' and check_emby:
                    image = self.emby_interface.get_source_image(
                        episode.episode_info
                    )
                elif source_interface == 'jellyfin' and check_jellyfin:
                    image = self.jellyfin_interface.get_source_image(
                        episode.episode_info
                    )
                elif source_interface == 'plex' and check_plex:
                    image = self.plex_interface.get_source_image(
                        self.library_name,
                        self.series_info,
                        episode.episode_info,
                    )
                elif source_interface == 'tmdb' and check_tmdb:
                    image = self.tmdb_interface.get_source_image(
                        self.series_info,
                        episode.episode_info,
                        skip_localized_images=self.tmdb_skip_localized_images,
                    )
                    # Exit loop or continue depending on permanent blacklist status
                    if not image:
                        pb = self.tmdb_interface.is_permanently_blacklisted(
                            self.series_info, episode.episode_info
                        )
                        if pb: continue
                        else:  break

                # Attempt to download image, log and exit if successful
                if image and WebInterface.download_image(image, episode.source):
                    log.debug(f'Downloaded {episode.source.name} for {self} '
                              f'from {source_interface}')
                    break
            
        return None


    def find_multipart_episodes(self) -> None:
        """
        Find and create all the multipart episodes for this series. This
        adds MultiEpisode objects to this Show's episodes dictionary.
        """

        # Go through each episode to check if it can be made into a MultiEpisode
        matched = set()
        multiparts = []
        for episode in self.episodes.values():
            # If this episode has already been used in MultiEpisode, skip
            if episode in matched:
                continue

            # Get the partless title for this episode, and match within season
            partless_title = episode.episode_info.title.get_partless_title()

            # Sublist of all matching episodes
            matching_episodes = [episode]

            # Check if the next sequential episode is a multiparter
            next_key = episode.episode_info + 1
            while next_key in self.episodes:
                # Get the next episode
                next_episode = self.episodes[next_key]
                next_title =next_episode.episode_info.title.get_partless_title()

                # If this next episode's partless title matches, add to list
                if partless_title == next_title:
                    matching_episodes.append(next_episode)
                else:
                    break

                # Move to next episode
                next_key = next_episode.episode_info + 1

            # If there are matching episodes, add to multiparts list
            if len(matching_episodes) > 1:
                # Create a MultiEpisode object for these episodes and new title
                multi = MultiEpisode(matching_episodes, Title(partless_title))

                destination = None
                if self.media_directory:
                    # Get the output filename for this multiepisode card
                    destination = TitleCard.get_multi_output_filename(
                        self.preferences.card_filename_format,
                        self.series_info,
                        multi,
                        self.media_directory,
                    )
                    multi.set_destination(destination)

                # Add MultiEpisode to list
                multiparts.append(multi)
                matched.update(set(matching_episodes))

        # Add all MultiEpisode objects to this show's episode dictionary
        for mp in multiparts:
            self.episodes[f'0{mp.season_number}-{mp.episode_start}'] = mp


    def create_missing_title_cards(self) -> None:
        """Create any missing title cards for each episode."""

        # If the media directory is unspecified, exit
        if self.media_directory is None:
            return None

        # See if these cards need to be deleted/updated for new config
        if global_objects.show_record_keeper.is_updated(self):
            log.info(f'Detected new YAML for {self} - deleting old cards')
            for episode in self.episodes.values():
                episode.delete_card(reason='new config')

        # Go through each episode for this show
        for episode in (pbar := tqdm(self.episodes.values(), **TQDM_KWARGS)):
            # Skip episodes without a destination or that already exist
            if not episode.destination or episode.destination.exists():
                continue

            # Skip episodes without souce that need them
            if (self.card_class.USES_UNIQUE_SOURCES
                and not episode.source.exists()):
                continue

            # Update progress bar
            pbar.set_description(f'Creating {episode}')

            # Create a TitleCard object for this episode with Show's profile
            title_card = TitleCard(
                episode,
                self.profile,
                self.card_class.TITLE_CHARACTERISTICS,
                **self.extras,
                **episode.extra_characteristics,
            )

            # Skip if title is invalid for font
            title_card.converted_title, valid = self.font.validate_title(
                title_card.converted_title
            )
            if not valid:
                log.warning(f'Invalid font for {episode} of {self}')
                continue

            # Source exists, create the title card
            title_card.create()

        # Update record keeeper
        global_objects.show_record_keeper.add_config(self)


    def create_season_posters(self) -> None:
        """Create season posters for this Show."""

        # Create all posters in the set (if specification was valid)
        if self.season_poster_set.valid:
            self.season_poster_set.create()


    def update_media_server(self) -> None:
        """
        Update this show's media server with all title cards and season
        posters for all Episodes associated with this show.
        """

        # Get appropriate MediaServer interface
        media_interface = {
            None: None,
            'emby': self.emby_interface,
            'jellyfin': self.jellyfin_interface,
            'plex': self.plex_interface
        }[self.media_server]

        # Exit if no valid media interface
        if not media_interface:
            return None

        # Set title cards and season posters in media interface
        media_interface.set_title_cards(
            self.library_name, self.series_info, self.episodes,
        )

        media_interface.set_season_posters(
            self.library_name, self.series_info, self.season_poster_set,
        )

        return None<|MERGE_RESOLUTION|>--- conflicted
+++ resolved
@@ -1,10 +1,6 @@
 from copy import copy
 from pathlib import Path
-<<<<<<< HEAD
-from typing import Any
-=======
-from typing import Optional
->>>>>>> 767f79f4
+from typing import Any, Literal, Optional
 
 from tqdm import tqdm
 
@@ -31,6 +27,8 @@
 from modules.WebInterface import WebInterface
 from modules.YamlReader import YamlReader
 
+MediaServer = Literal['emby', 'jellyfin', 'plex']
+
 class Show(YamlReader):
     """
     This class describes a show. A Show encapsulates the names and
@@ -58,16 +56,10 @@
 
     def __init__(self,
             name: str,
-<<<<<<< HEAD
             yaml_dict: dict[str, Any],
-            source_directory: Path,
-            preferences: 'PreferenceParser') -> None:
-=======
-            yaml_dict: dict,
             source_directory: Path,
             preferences: 'PreferenceParser', # type: ignore
         ) -> None:
->>>>>>> 767f79f4
         """
         Constructs a new instance of a Show object from the given YAML
         dictionary, library map, and referencing the base source
@@ -465,11 +457,7 @@
             interface_function()
 
 
-<<<<<<< HEAD
-    def __get_destination(self, episode_info: EpisodeInfo) -> Path:
-=======
     def __get_destination(self, episode_info: EpisodeInfo) -> Optional[Path]:
->>>>>>> 767f79f4
         """
         Get the destination filename for the given entry of a datafile.
 

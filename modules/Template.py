--- conflicted
+++ resolved
@@ -167,14 +167,10 @@
 
 
     def apply_to_series(self,
-<<<<<<< HEAD
-            series_info: 'SeriesInfo',
+            series_info: SeriesInfo,
             series_yaml: dict[str, Any], *,
-            raise_exc: bool = False) -> bool:
-=======
-            series_info: SeriesInfo,
-            series_yaml: dict[str, Any]) -> bool:
->>>>>>> 767f79f4
+            raise_exc: bool = False,
+        ) -> bool:
         """
         Apply this Template object to the given series YAML, modifying
         it to include the templated values. This function assumes that

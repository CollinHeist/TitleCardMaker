--- conflicted
+++ resolved
@@ -208,14 +208,6 @@
 
         return {
             'font_color': self.color,
-<<<<<<< HEAD
-            'font_size': self.size,
-            'font': self.file,
-            'font_vertical_shift': self.vertical_shift,
-            'font_interline_spacing': self.interline_spacing,
-            'font_kerning': self.kerning,
-            'font_stroke_width': self.stroke_width,
-=======
             'font': self.file,
             'font_file': self.file,
             'font_interline_spacing': self.interline_spacing,
@@ -223,7 +215,6 @@
             'font_size': self.size,
             'font_stroke_width': self.stroke_width,
             'font_vertical_shift': self.vertical_shift,
->>>>>>> beb288fb
         }
 
 

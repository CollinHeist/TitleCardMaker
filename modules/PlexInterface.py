--- conflicted
+++ resolved
@@ -21,13 +21,8 @@
 from modules.Episode import Episode
 from modules.EpisodeDataSource import EpisodeDataSource
 from modules.EpisodeInfo import EpisodeInfo
-<<<<<<< HEAD
-import modules.global_objects as global_objects
-from modules.MediaServer import MediaServer
-=======
 from modules import global_objects
 from modules.MediaServer import MediaServer, SourceImage
->>>>>>> 43edc47a
 from modules.PersistentDatabase import PersistentDatabase
 from modules.SeasonPosterSet import SeasonPosterSet
 from modules.SeriesInfo import SeriesInfo
@@ -427,12 +422,8 @@
             library_name: str,
             series_info: SeriesInfo,
             episode_map: dict[str, Episode],
-<<<<<<< HEAD
-            style_set: StyleSet) -> None:
-=======
             style_set: StyleSet,
         ) -> None:
->>>>>>> 43edc47a
         """
         Modify the Episode objects according to the watched status of the
         corresponding episodes within Plex, and the spoil status of the object.

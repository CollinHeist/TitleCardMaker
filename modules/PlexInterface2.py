--- conflicted
+++ resolved
@@ -108,10 +108,7 @@
             filesize_limit: Number of bytes to limit a single file to
                 during upload.
             use_magick_prefix: Whether to use 'magick' command prefix.
-<<<<<<< HEAD
             interface_id: ID of this interface.
-=======
->>>>>>> 04775439
             log: Logger for all log messages.
         """
 

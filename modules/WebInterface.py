from logging import Logger
from pathlib import Path
from typing import Union

from re import IGNORECASE, compile as re_compile
from requests import get, Session
from tenacity import retry, stop_after_attempt, wait_fixed, wait_exponential
import urllib3

from modules.Debug import log


class WebInterface:
    """
    This class defines a WebInterface, which is a type of interface that
    makes requests using some persistent session and returns JSON
    results. This object caches requests/results for better performance.
    """

    """Maximum time allowed for a single GET request"""
    REQUEST_TIMEOUT = 15

    """How many requests to cache"""
    CACHE_LENGTH = 10

    """Regex to match URL's"""
    _URL_REGEX = re_compile(r'^((?:https?:\/\/)?.+)(?=\/)', IGNORECASE)

    """Content to ignore if returned by any GET request"""
    BAD_CONTENT = (
        b'<html><head><title>Not Found</title></head>'
        b'<body><h1>404 Not Found</h1></body></html>',
        b'<Code>AccessDenied</Code>'
    )


    def __init__(self,
            name: str,
            verify_ssl: bool = True,
            *,
            cache: bool = True,
            log: Logger = log,
        ) -> None:
        """
        Construct a new instance of a WebInterface. This creates creates
        cached request and results lists, and establishes a session for
        future use.

        Args:
            name: Name (for logging) of this interface.
            verify_ssl: Whether to verify SSL requests with this
                interface.
            cache: (Keyword only) Whether to cache requests with this
                interface.
            log: (Keyword) Logger for all log messages.
        """

        # Store name of this interface
        self.name = name

        # Create session for persistent requests
        self.session = Session()

        # Whether to verify SSL
        self.session.verify = verify_ssl
        if not self.session.verify:
            urllib3.disable_warnings(urllib3.exceptions.InsecureRequestWarning)
            log.debug(f'Not verifying SSL connections for {name}')

        # Cache of the last requests to speed up identical sequential requests
        self.__do_cache = cache
        self.__cache = []
        self.__cached_results = []


    def __repr__(self) -> str:
        """Returns an unambiguous string representation of the object."""

        return f'<WebInterface to {self.name}>'


    @retry(stop=stop_after_attempt(5),
           wait=wait_fixed(5)+wait_exponential(min=1, max=16),
           before_sleep=lambda _:log.warning('Failed to submit GET request, retrying..'),
           reraise=True)
    def __retry_get(self, url: str, params: dict) -> dict:
        """
        Retry the given GET request until successful (or really fails).

        Args:
            url: The URL of the GET request.
            params: The params of  the GET request.

        Returns:
            Dict made from the JSON return of the specified GET request.
        """

        return self.session.get(
            url=url,
            params=params,
            timeout=self.REQUEST_TIMEOUT
        ).json()


<<<<<<< HEAD
    def _get(self, url: str, params: dict, *, cache: bool = True) -> dict:
=======
    def get(self, url: str, params: dict, *, cache: bool = True) -> dict:
>>>>>>> 43edc47a
        """
        Wrapper for getting the JSON return of the specified GET
        request. If the provided URL and parameters are identical to the
        previous request, then a cached result is returned instead (if
        enabled).

        Args:
            url: URL to pass to GET.
            Parameters to pass to GET.
            cache: (Keyword) Whether to utilized cached results for this
                request.

        Returns:
            Dict made from the JSON return of the specified GET request.
        """

        # If not caching, just query and return
        if not self.__do_cache:
            return self.__retry_get(url=url, params=params)

        # Look through all cached results for this exact URL+params; if found,
        # skip the request and return that result - if caching
        if cache:
            for cached, result in zip(self.__cache, self.__cached_results):
                if cached['url'] == url and cached['params'] == str(params):
                    return result

        # Make new request, add to cache
        self.__cached_results.append(self.__retry_get(url=url, params=params))
        self.__cache.append({'url': url, 'params': str(params)})

        # Delete element from cache if length has been exceeded
        if len(self.__cache) > self.CACHE_LENGTH:
            self.__cache.pop(0)
            self.__cached_results.pop(0)

        # Return latest result
        return self.__cached_results[-1]


    @staticmethod
    def download_image(
            image: Union[str, bytes],
            destination: Path,
            *,
            log: Logger = log,
        ) -> bool:
        """
        Download the provided image to the destination filepath.

        Args:
            image: URL to the image to download, or bytes of the image
                to write.
            destination: Destination path to download the image to.
            log: (Keyword) Logger for all log messages.

        Returns:
            Whether the image was successfully downloaded.
        """

        # Make parent folder structure
        destination.parent.mkdir(parents=True, exist_ok=True)

        # If content of image, just write directly to file
        if isinstance(image, bytes):
            destination.write_bytes(image)
            return True

        # Attempt to download the image, if an error happens log to user
        try:
            # Get content from URL
            error = lambda s: f'URL {image} returned {s} content'
            image = get(image, timeout=30).content
            if len(image) == 0:
                raise Exception(error('no'))
            if any(bad_content in image for bad_content in WebInterface.BAD_CONTENT):
                raise Exception(error('bad (malformed)'))

            # Write content to file, return success
            destination.write_bytes(image)
            return True
        except Exception as e:
            log.exception(f'Cannot download image, returned error', e)
            return False<|MERGE_RESOLUTION|>--- conflicted
+++ resolved
@@ -102,11 +102,7 @@
         ).json()
 
 
-<<<<<<< HEAD
-    def _get(self, url: str, params: dict, *, cache: bool = True) -> dict:
-=======
     def get(self, url: str, params: dict, *, cache: bool = True) -> dict:
->>>>>>> 43edc47a
         """
         Wrapper for getting the JSON return of the specified GET
         request. If the provided URL and parameters are identical to the

from datetime import datetime
from typing import Any, Optional, Union

from num2words import num2words
from plexapi.video import Episode as PlexEpisode
from sqlalchemy import and_, literal, or_
from sqlalchemy.orm import Query
from titlecase import titlecase

from modules.Debug import log
from modules.DatabaseInfoContainer import DatabaseInfoContainer, InterfaceID
from modules.Title import Title


class WordSet(dict):
    """
    Dictionary subclass that contains keys for translated word-versions
    of numbers.

    >>> word_set = WordSet()
    >>> word_set.add_numeral('season_number', 4)
    >>> print(word_set)
    {'season_number_cardinal': 'four', 'season_number_ordinal': 'fourth'}
    >>> word_set.add_numeral('absolute_number', 2, 'es')
    {'season_number_cardinal': 'four',
     'season_number_ordinal': 'fourth',
     'absolute_number_cardinal_es': 'dos',
     'absolute_number_ordinal_es': 'segundo'}
    """

    def add_numeral(self,
            label: str,
            number: Optional[int],
            lang: Optional[str] = None,
        ) -> None:
        """
        Add the cardinal and ordinal versions of the given number under
        the given label.

        Args:
            label: Label key to add the converted number under.
            number: Number to wordify and add into this object.
            lang: Language to wordify the object into. Appended to any
                added keys.
        """

        # If value is None, do nothing
        if number is None:
            return None

        # If a specific language was indicated, use in conversion
        if lang:
            # Catch exceptions caused by an unsupported language
            try:
                cardinal = num2words(number, to='cardinal', lang=lang)
                self.update({
                    f'{label}_cardinal_{lang}': cardinal,
                    f'{label}_cardinal_{lang}_title': titlecase(cardinal),
                })
            except NotImplementedError:
                pass
            try:
                ordinal = num2words(number, to='ordinal', lang=lang)
                self.update({
                    f'{label}_ordinal_{lang}': ordinal,
                    f'{label}_ordinal_{lang}_title': titlecase(ordinal),
                })
            except NotImplementedError:
                pass
        # No language indicated, convert using base language
        else:
            cardinal = num2words(number, to='cardinal')
            ordinal = num2words(number, to='ordinal')
            self.update({
                f'{label}_cardinal': cardinal,
                f'{label}_cardinal_title': f'{titlecase(cardinal)}',
                f'{label}_ordinal': ordinal,
                f'{label}_ordinal_title': titlecase(ordinal),
            })

        return None


    def has_number(self, label: str, lang: Optional[str] = None) -> bool:
        """
        Whether this object has defined translations for the given label
        and language combination.

        Args:
            label: Label key of the converted numbers.
            lang: Language of the converted numbers.

        Returns:
            True if the cardinal and ordinal translations are defined
            for this label and language; False otherwise.
        """

        if lang:
            return (
                f'{label}_cardinal_{lang}' in self
                and f'{label}_ordinal_{lang}' in self
            )

        return f'{label}_cardinal' in self and f'{label}_ordinal' in self


class EpisodeInfo(DatabaseInfoContainer):
    """
    This class describes static information about an Episode, such as
    the season, episode, and absolute number, as well as the various
    ID's associated with it.
    """

    __slots__ = (
        'title', 'season_number', 'episode_number', 'absolute_number',
        'emby_id', 'imdb_id', 'jellyfin_id', 'tmdb_id', 'tvdb_id', 'tvrage_id',
<<<<<<< HEAD
        'airdate', '__word_set',
=======
        'airdate', '__languages', '__word_set',
>>>>>>> 04775439
    )


    def __init__(self,
            title: Union[str, Title],
            season_number: int,
            episode_number: int,
            absolute_number: Optional[int] = None,
            *,
            emby_id: Optional[int] = None,
            imdb_id: Optional[str] = None,
            jellyfin_id: Optional[str] = None,
            tmdb_id: Optional[int] = None,
            tvdb_id: Optional[int] = None,
            tvrage_id: Optional[int] = None,
            airdate: Optional[datetime] = None,
            languages: list[str] = [],
        ) -> None:
        """
        Initialize this object with the given title, indices, database
        ID's, airdate.
        """

        # Ensure title is Title object
        if isinstance(title, Title):
            self.title = title
        else:
            self.title = Title(title)

        # Store arguments as attributes
        self.season_number = int(season_number)
        self.episode_number = int(episode_number)
        self.absolute_number = None if absolute_number is None else int(absolute_number)
        self.airdate = airdate

        # Store default database ID's
        self.emby_id = InterfaceID(emby_id, type_=int)
        self.imdb_id = None
        self.jellyfin_id = InterfaceID(jellyfin_id, type_=str)
        self.tmdb_id = None
        self.tvdb_id = None
        self.tvrage_id = None

        # Update each ID
        self.set_imdb_id(imdb_id)
        self.set_tmdb_id(tmdb_id)
        self.set_tvdb_id(tvdb_id)
        self.set_tvrage_id(tvrage_id)

        # Add word variations for each of this episode's indices
        self.__languages = languages + [None]
        self.__word_set = WordSet()


    def __repr__(self) -> str:
        """Returns an unambiguous string representation of the object."""

        attributes = ', '.join(f'{attr}={getattr(self, attr)!r}'
            for attr in self.__slots__
            if not attr.startswith('__')
        )

        return f'<EpisodeInfo {attributes}>'


    def __str__(self) -> str:
        """Returns a string representation of the object."""

        return f'S{self.season_number:02}E{self.episode_number:02}'


    def __eq__(self, info: 'EpisodeInfo') -> bool:
        """
        Returns whether the given EpisodeInfo object corresponds to the
        same entry (has the same season and episode index).

        Args:
            info: EpisodeInfo object to compare.

        Returns:
            True if the season and episode number of the two objects
            match,  False otherwise.
        """

        # ID matches are immediate equality
        if self == info:
            return True

        # TODO temporary to see if title match is useful
        if (self.season_number == info.season_number
            and self.episode_number == info.episode_number):
            if self.title.matches(info.title):
                log.info(f'Title matches on {self}')
            else:
                log.warning(f'Title does not match {self}')
                log.debug(f'{self.title=} vs. {info.title=}')

        # Require title match
        return (
            self.season_number == info.season_number
            and self.episode_number == info.episode_number
            and self.title.matches(info.title)
        )


    @property
    def word_set(self) -> WordSet[str, str]:
        """
        The WordSet for this object. This constructs the translations of
        the season, episode, and absolute numbers if not already
        present.
        """

        number_sets = (
            ('season_number', self.season_number),
            ('episode_number', self.episode_number),
            ('absolute_number', self.absolute_number)
        )

        for lang in self.__languages:
            for label, number in number_sets:
                if not self.__word_set.has_number(label, lang):
                    self.__word_set.add_numeral(label, number, lang=lang)

        return self.__word_set


    @staticmethod
    def from_plex_episode(plex_episode: PlexEpisode) -> 'EpisodeInfo':
        """
        Create an EpisodeInfo object from a plexapi Episode object.

        Args:
            plex_episode: Episode to create an object from. Any
                available GUID's are utilized.

        Returns:
            EpisodeInfo object encapsulating the given Episode.
        """

        # Create EpisodeInfo for this Episode
        episode_info = EpisodeInfo(
            plex_episode.title, plex_episode.parentIndex, plex_episode.index,
            airdate=plex_episode.originallyAvailableAt
        )

        # Add any GUIDs as database ID's
        for guid in plex_episode.guids:
            if 'imdb://' in guid.id:
                episode_info.set_imdb_id(guid.id[len('imdb://'):])
            elif 'tmdb://' in guid.id:
                episode_info.set_tmdb_id(int(guid.id[len('tmdb://'):]))
            elif 'tvdb://' in guid.id:
                episode_info.set_tvdb_id(int(guid.id[len('tvdb://'):]))

        return episode_info


    @property
    def key(self) -> str:
        """Index key for this EpisodeInfo - i.e. s1e1"""

        return f's{self.season_number}e{self.episode_number}'


    @property
    def has_all_ids(self) -> bool:
        """Whether this object has all ID's defined"""

        return all(self.ids.values())


    @property
    def ids(self) -> dict[str, Any]:
        """This object's ID's (as a dictionary)"""

        return {
            'emby_id': self.emby_id,
            'imdb_id': self.imdb_id,
            'jellyfin_id': self.jellyfin_id,
            'tmdb_id': self.tmdb_id,
            'tvdb_id': self.tvdb_id,
            'tvrage_id': self.tvrage_id,
        }


    @property
    def characteristics(self) -> dict[str, Union[int, str, None]]:
        """
        Get the characteristics of this object for formatting.

        Returns:
            Dictionary of characteristics that define this object. Keys
            are the indices of the episode in numeric, cardinal, and
            ordinal form.
        """

        return {
            'season_number': self.season_number,
            'episode_number': self.episode_number,
            'absolute_number': self.absolute_number,
            'airdate': self.airdate,
            **self.word_set,
        }


    @property
    def indices(self) -> dict[str, Optional[int]]:
        """This object's season/episode indices (as a dictionary)"""

        return {
            'season_number': self.season_number,
            'episode_number': self.episode_number,
            'absolute_number': self.absolute_number,
        }


    def set_emby_id(self, emby_id: int, interface_id: int) -> None:
        """Set the Emby ID of this object. See `_update_attribute()`."""

        self._update_attribute('emby_id', emby_id, interface_id=interface_id)


    def set_imdb_id(self, imdb_id: str) -> None:
        """Set the IMDb ID of this object. See `_update_attribute()`."""

        self._update_attribute('imdb_id', imdb_id, str)


    def set_jellyfin_id(self, jellyfin_id: str, interface_id: int) -> None:
        """Set the Jellyfin ID of this object. See `_update_attribute()`."""

        self._update_attribute(
            'jellyfin_id', jellyfin_id, interface_id=interface_id
        )


    def set_tmdb_id(self, tmdb_id) -> None:
        """Set the TMDb ID of this object. See `_update_attribute()`."""

        self._update_attribute('tmdb_id', tmdb_id, int)


    def set_tvdb_id(self, tvdb_id) -> None:
        """Set the TVDb ID of this object. See `_update_attribute()`."""

        self._update_attribute('tvdb_id', tvdb_id, int)


    def set_tvrage_id(self, tvrage_id) -> None:
        """Set the TVRage ID of this object. See `_update_attribute()`."""

        self._update_attribute('tvrage_id', tvrage_id, int)


    def set_airdate(self, airdate: datetime) -> None:
        """Set the airdate of this object. See `_update_attribute()`."""

        self._update_attribute('airdate', airdate)


    def filter_conditions(self,
            EpisodeModel: 'sqlachemy.Model', # type: ignore
        ) -> Query:
        """
        Get the SQLAlchemy Query condition for this object.

        Args:
            EpisodeModel: Episode model to utilize for Query conditions.

        Returns:
            Query condition for this object. This includes an OR for any
            (non-None) database ID matches as well as an index and title
            match.
        """

        # Conditions to filter by database ID
        id_conditions = []
        if self.emby_id:
            id_str = str(self.emby_id)
            id_conditions.append(EpisodeModel.emby_id.contains(id_str))
            id_conditions.append(literal(id_str).contains(EpisodeModel.emby_id))
        if self.imdb_id is not None:
            id_conditions.append(EpisodeModel.imdb_id==self.imdb_id)
        if self.jellyfin_id:
            id_str = str(self.jellyfin_id)
            id_conditions.append(EpisodeModel.jellyfin_id.contains(id_str))
            id_conditions.append(literal(id_str).contains(EpisodeModel.jellyfin_id))
        if self.tmdb_id is not None:
            id_conditions.append(EpisodeModel.tmdb_id==self.tmdb_id)
        if self.tvdb_id is not None:
            id_conditions.append(EpisodeModel.tvdb_id==self.tvdb_id)
        if self.tvrage_id is not None:
            id_conditions.append(EpisodeModel.tvrage_id==self.tvrage_id)

        return or_(
            # Find by database ID
            or_(*id_conditions),
            # Find by index and title
            and_(
                EpisodeModel.season_number==self.season_number,
                EpisodeModel.episode_number==self.episode_number,
                EpisodeModel.title==self.title.full_title,
            ),
        )<|MERGE_RESOLUTION|>--- conflicted
+++ resolved
@@ -114,11 +114,7 @@
     __slots__ = (
         'title', 'season_number', 'episode_number', 'absolute_number',
         'emby_id', 'imdb_id', 'jellyfin_id', 'tmdb_id', 'tvdb_id', 'tvrage_id',
-<<<<<<< HEAD
-        'airdate', '__word_set',
-=======
         'airdate', '__languages', '__word_set',
->>>>>>> 04775439
     )
 
 

from pathlib import Path
from time import sleep
from typing import Callable

from json.decoder import JSONDecodeError
from tinydb import TinyDB

from modules.Debug import log
from modules import global_objects

class PersistentDatabase:
    """
    This class describes some persistent storage and is a loose wrapper
    of a TinyDB object. The purpose of this class is to handle corrupted
    TinyDB databases without littering the code with try/except
    statements. Any function calls on this object are called on the
    underlying TinyDB object and any raised JSONDecodeError Exceptions
    are caught, the database is deleted, and the function is
    re-executed.
    """

    MAX_DB_RETRY_COUNT: int = 5


    def __init__(self, filename: str) -> None:
        """
        Initialize an instance of an object for the given TinyDB object
        with the given filename.

        Args:
            filename: Filename to the Database object.
        """

        # Path to the file itself
        self.file: Path = global_objects.pp.database_directory / filename
        self.file.parent.mkdir(exist_ok=True, parents=True)

        # Initialize TinyDB from file
        try:
            self.db = TinyDB(self.file)
        except JSONDecodeError as e:
            log.exception(f'Database {self.file.resolve()} is corrupted', e)
            self.reset()
        except Exception as e:
            log.exception(f'Uncaught exception on Database initialization', e)
            self.reset()


    def __getattr__(self, database_func: str) -> Callable:
        """
        Get an arbitrary function for this object. This returns a
        wrapped version of the accessed function that catches any
        uncaught JSONDecodeError exceptions (prompting a DB reset).

        Args:
            database_func: The function being called.

        Returns:
            Wrapped callable that is the indicated function with any
            uncaught JSONDecodeError exceptions caught, the database
            reset, and then the function recalled.
        """

        # Define wrapper that calls given function with args, and then catches
        # any uncaught exceptions
        def wrapper(*args, __retries: int = 0, **kwargs) -> None:
            try:
                kwargs.pop('__retries', None)
                return getattr(self.db, database_func)(*args, **kwargs)
            except (ValueError, JSONDecodeError) as e:
                # If this function has been attempted too many times, just raise
                if __retries > self.MAX_DB_RETRY_COUNT:
                    raise e
<<<<<<< HEAD
                
=======

>>>>>>> 43edc47a
                # Log conflict, sleep, reset database, and try function again
                log.exception(f'Database {self.file.resolve()} has conflict', e)
                sleep(3)
                self.reset()
                return wrapper(*args, **kwargs, __retries=__retries+1)

        # Return "attribute" that is the wrapped function
        return wrapper


    def __len__(self) -> int:
        """Call len() on this object's underlying TinyDB object."""

        return len(self.db)


    def reset(self) -> None:
        """
        Reset this object's associated database. This deletes the file
        and  recreates a new TinyDB.
        """

        # Attempt to remove all records; if that fails delete and remake file
        try:
            self.db.truncate()
        except Exception:
            self.file.unlink(missing_ok=True)
            self.file.parent.mkdir(exist_ok=True, parents=True)
            self.db = TinyDB(self.file)<|MERGE_RESOLUTION|>--- conflicted
+++ resolved
@@ -71,11 +71,7 @@
                 # If this function has been attempted too many times, just raise
                 if __retries > self.MAX_DB_RETRY_COUNT:
                     raise e
-<<<<<<< HEAD
-                
-=======
 
->>>>>>> 43edc47a
                 # Log conflict, sleep, reset database, and try function again
                 log.exception(f'Database {self.file.resolve()} has conflict', e)
                 sleep(3)

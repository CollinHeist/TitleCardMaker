--- conflicted
+++ resolved
@@ -125,12 +125,8 @@
             blur: bool = False,
             grayscale: bool = False,
             *,
-<<<<<<< HEAD
-            preferences: Optional['Preferences'] = None,                        # type: ignore
-=======
             preferences: Optional['Preferences'] = None, # type: ignore
             **unused,
->>>>>>> 43edc47a
         ) -> None:
         """
         Construct a new CardType. Must call super().__init__() to
@@ -168,11 +164,7 @@
     def modify_extras( # pylint: disable=unused-argument
             extras: dict,
             custom_font: bool,
-<<<<<<< HEAD
-            custom_season_titles: bool
-=======
             custom_season_titles: bool,
->>>>>>> 43edc47a
         ) -> None:
         """
         Modify the given extras base on whether font or season titles

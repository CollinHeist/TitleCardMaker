--- conflicted
+++ resolved
@@ -1,10 +1,7 @@
 from re import match, compile as re_compile
 from typing import Optional, Union
-<<<<<<< HEAD
 
 from sqlalchemy import and_, or_
-=======
->>>>>>> 767f79f4
 
 from modules.CleanPath import CleanPath
 from modules.DatabaseInfoContainer import DatabaseInfoContainer
@@ -78,11 +75,7 @@
         self.set_sonarr_id(sonarr_id)
         self.set_tmdb_id(tmdb_id)
         self.set_tvdb_id(tvdb_id)
-<<<<<<< HEAD
         self.set_tvrage_id(tvdb_id)
-=======
-        self.set_tvrage_id(tvrage_id)
->>>>>>> 767f79f4
 
         # If no year was specified, parse from name as "name (year)"
         if (self.year is None

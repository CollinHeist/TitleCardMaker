--- conflicted
+++ resolved
@@ -1,11 +1,7 @@
 {
     "_meta": {
         "hash": {
-<<<<<<< HEAD
-            "sha256": "76f6acca1f62d74a3edcff2e13428b67b091cf860dc8681e1c7c1f29c1a010cc"
-=======
-            "sha256": "fcd04f5aea8a0a7c145216597ffbc53aa28660593d79db6671d404d702bcc34d"
->>>>>>> beb288fb
+            "sha256": "3ea9844a404081104b930f4aa84d61ce792ed6100057f1f914a271c307d77f01"
         },
         "pipfile-spec": 6,
         "requires": {
@@ -141,11 +137,11 @@
         },
         "fastapi": {
             "hashes": [
-                "sha256:99d4fdb10e9dd9a24027ac1d0bd4b56702652056ca17a6c8721eec4ad2f14e18",
-                "sha256:daf73bbe844180200be7966f68e8ec9fd8be57079dff1bacb366db32729e6eb5"
-            ],
-            "index": "pypi",
-            "version": "==0.95.0"
+                "sha256:9569f0a381f8a457ec479d90fa01005cfddaae07546eb1f3fa035bc4797ae7d5",
+                "sha256:a870d443e5405982e1667dfe372663abf10754f246866056336d7f01c21dab07"
+            ],
+            "index": "pypi",
+            "version": "==0.95.1"
         },
         "fonttools": {
             "hashes": [
@@ -562,11 +558,11 @@
         },
         "setuptools": {
             "hashes": [
-                "sha256:257de92a9d50a60b8e22abfcbb771571fde0dbf3ec234463212027a4eeecbe9a",
-                "sha256:e728ca814a823bf7bf60162daf9db95b93d532948c4c0bea762ce62f60189078"
+                "sha256:6f0839fbdb7e3cfef1fc38d7954f5c1c26bf4eebb155a55c9bf8faf997b9fb67",
+                "sha256:bb16732e8eb928922eabaa022f881ae2b7cdcfaf9993ef1f5e841a96d32b8e0c"
             ],
             "markers": "python_version >= '3.7'",
-            "version": "==67.6.1"
+            "version": "==67.7.1"
         },
         "six": {
             "hashes": [
@@ -586,50 +582,50 @@
         },
         "sqlalchemy": {
             "hashes": [
-                "sha256:09b6a94bbb1507b3fc75a3c98491f990b80a859eb5227378f6dac908dff74396",
-                "sha256:0cdc65cbb95ae6813c51acffa65dd8d8272a52da42e3967fc98788fe185a0e0c",
-                "sha256:21698ac65afe477400aacb56244b607477c192892e2f7a70492cae1e13f73040",
-                "sha256:250e158a1f36c965dde1f949366eae9a57504a8cd7a4d968e66c2d0b3c18198d",
-                "sha256:2cc70331b7aed25fed5260cf30a69e42eaf3d887a23a6e4f29a51167ae8a00e1",
-                "sha256:32af8923cfe7b115d40b88604412450d2e4714f4b9a69b1966dfe6012e254789",
-                "sha256:337ae79dc63b1c957dd2e9e7eed5235492886e2af45d8df4b28748ee4859b588",
-                "sha256:3a1eb8ed5dc2a7bc554a612a57253f3682aea7e4c54c742153aef6a12fde10ee",
-                "sha256:3ca04c2ccf6f70278905a371ae6eb61494e8c388e98cba909bc9458ceb73dda5",
-                "sha256:42207a5237d8b211df1c04da4a8700bb9f366f5d7be14b1a2e39cc33d330428c",
-                "sha256:4223002ab7faac63384019feb31eab4ae2233753fd06ea95690d4e148b5bf80d",
-                "sha256:50fa610ac1e45e9adc161227cccbd5c75f8eef25b2ad4a0e080d48c27023415d",
-                "sha256:5a64345a6f41c8c011df3f498cee8de39d9682ca2de14698b68a50bf3a03f6e5",
-                "sha256:5b030f91dd310c0f1d7da0654fcc9d8574fe430693e29c544f5558c2426e08eb",
-                "sha256:68b328500a20f328db6af2c6839eb69e3791b2cd544f5808a4b0123b130c7571",
-                "sha256:692a2b1e0c82c678c84ccb3a9a226e0553dd115be3d5c54b1bb6ef35bc464da9",
-                "sha256:6a091b9166ab9d8ff77c3155140105e76df1d585632fb9367a31b517960df78a",
-                "sha256:6c5e056a6dc1ce29d5e0e54bc1ce669f3035ec18cb7e5c853122b5fdfe216f8f",
-                "sha256:6c8e546c249f0d23821f4b31e5adfba8e39bc90140d39f7086d4a8422d1f0fa6",
-                "sha256:6d82bb74a44f103d566f6c86d6db0ed944e99a7da93d6490c1e987a2b91d5613",
-                "sha256:6f33587541eb6eb0292e82b314f5ef53159f63f14ae1c08b5ef6195732523afa",
-                "sha256:7e0f74c66b2d0081cee5093150407ec43d23d0d5c70aa5b41f438ead1d39bc8d",
-                "sha256:81ada150345ef9c709b647e2bcc8f688d62de6b8f06a7544bed76bef328c6636",
-                "sha256:8a215d3e9de2af881c4eee60bf2b3576fb2eeb591a9af37ff2919cd74b68f162",
-                "sha256:8df6722580ff89295e9d11b781d7a50ff6e48fdfe1c81362000925b4d4cbab31",
-                "sha256:9a981a65dc0082009399eac6600b0983120bc3b850f3c1ed986f68648d9dbb4c",
-                "sha256:a1906c954ee7287d46877636a66da157fc83553851013e42c862653ddacb380b",
-                "sha256:aaf42183f93ad3801bc08c8a111de16802a2c32d16dcb9700daf1a8ae12d9d28",
-                "sha256:af0683c905c856db70adf6d0f84398785f7be6cb4ffdad20d8e16fe426bdf6e8",
-                "sha256:b3bdbd9a5b2788b5c51c4fffa2f875103d3c6d01b8f0dc4abbf075cea11741f5",
-                "sha256:b4c73a3537f928ebf687244f2af9d477b3b14640b4472fcb2456ee0193850ba1",
-                "sha256:c2590fd682d3b9dbecb2710ba83b28ba9df18e0c3c26c78bb950715566784723",
-                "sha256:cd405d224c0f83f267bfcc430bd275195cb48bb9576f6949911faec16bba1216",
-                "sha256:cf1447ec09d7c9ef0b3a65cea905690ed78ed88717beaac537271c005b0e4ea2",
-                "sha256:d6753512214d0de6a5a1c05fe716a7d643c927eb0495341db6526577960cbb55",
-                "sha256:d713d8c4b36c4f69eef33a70a4521e37b75a3ac9c86ee96626c4b052337978cc",
-                "sha256:e424a385a234e0bbaac69b6b09894ce99aa285518dd9397846e78214671ec0b4",
-                "sha256:e8707ba6e783d144209dab0324cc72147a1de34d404a61a08eef96fbb3c8909f",
-                "sha256:ea2976a98076f44e7e8ab9a90b6dfa357253edddf687294b1bcd852ffe20e526",
-                "sha256:f12cd526188f36f161eb71fb275b06d1879c565b07cf0ab2c2408c5059df1fed",
-                "sha256:fa72fb1be5e6704d697471eb5cc07bf9cd98689be11ffa724efe2a3666d0f6c1"
-            ],
-            "index": "pypi",
-            "version": "==2.0.8"
+                "sha256:04020aba2c0266ec521095ddd5cb760fc0067b0088828ccbf6b323c900a62e59",
+                "sha256:06401013dad015e6f6f72c946f66d750fe4c5ef852ed2f15537d572cb92d7a75",
+                "sha256:096d9f72882035b4c6906172bf5c5afe4caefbfe0e028ab0c83dfdaa670cc193",
+                "sha256:1f5638aac94c8f3fe04ca030e2b3e84d52d70f15d67f35f794fd2057284abced",
+                "sha256:1fa90ed075ebc5fefc504c0e35b84fde1880d7c095473c5aa0c01f63eb37beae",
+                "sha256:207c2cc9b946f832fd45fbdd6276c28e3e80b206909a028cd163e87f4080a333",
+                "sha256:23e3e1cc3634a70bba2ab10c144d4f11cf0ddeca239bbdaf646770873030c600",
+                "sha256:28c79289b4bf21cf09fb770b124cfae2432bbafb2ffd6758ac280bc1cacabfac",
+                "sha256:2bd944dc701be15a91ec965c6634ab90998ca2d14e4f1f568545547a3a3adc16",
+                "sha256:2fdccadc9359784ae12ae9199849b724c7165220ae93c6066e841b66c6823742",
+                "sha256:300e8165bc78a0a917b39617730caf2c08c399302137c562e5ce7a37780ad10f",
+                "sha256:39869cf2cfe73c8ad9a6f15712a2ed8c13c1f87646611882efb6a8ec80d180e8",
+                "sha256:3e77ed2e6d911aafc931c92033262d2979a44317294328b071a53aa10e2a9614",
+                "sha256:4a1ec8fcbe7e6a6ec28e161c6030d8cf5077e31efc3d08708d8de5aa8314b345",
+                "sha256:5892afc393ecd5f20910ff5a6b90d56620ec2ef3e36e3358eaedbae2aa36816d",
+                "sha256:5e8abd2ce0745a2819f3e41a17570c9d74b634a5b5ab5a04de5919e55d5d8601",
+                "sha256:61ea1af2d01e709dcd4edc0d994db42bac6b2673c093cc35df3875e54cad9cef",
+                "sha256:631ea4d1a8d78b43126773fa2de5472d97eb54dc4b9fbae4d8bd910f72f31f25",
+                "sha256:6b15cadba33d77e6fcee4f4f7706913d143d20e48ce26e9b6578b5cd07d4a353",
+                "sha256:70aed8f508f6c2f4da63ee6fa853534bb97d47bc82e28d56442f62a0b6ad2660",
+                "sha256:736e92fa4d6e020fc780b915bcdd69749ad32c79bc6b031e85dcd2b8069f8de1",
+                "sha256:7a8ca39fbc2dfe357f03e398bf5c1421b9b6614a8cf69ccada9ab3ef7e036073",
+                "sha256:7da5bf86746ddbf8d68f1a3f9d1efee1d95e07d5ad63f47b839f4db799e12566",
+                "sha256:88df3327c32468716a52c10e7991268afb552a0a7ef36130925864f28873d2e0",
+                "sha256:89e7a05639b3ae4fd17062a37b0ee336ea50ac9751e98e3330a6ed95daa4880c",
+                "sha256:8a3e3f34468a512b3886ac5584384aed8bef388297c710509a842fb1468476f3",
+                "sha256:8c3366be42bca5c066703af54b856e00f23b8fbef9ab0346a58d34245af695a5",
+                "sha256:9a77e29a96779f373eb144040e5fae1e3944916c13360715e74f73b186f0d8d2",
+                "sha256:a4cdac392547dec07d69c5e8b05374b0357359ebc58ab2bbcb9fa0370ecb715f",
+                "sha256:a9aa445201754a49b7ddb0b99fbe5ccf98f6900548fc60a0a07dde2253dd541e",
+                "sha256:af525e9fbcf7da7404fc4b91ca4ce6172457d3f4390b93941fb97bfe29afb7dc",
+                "sha256:b608ad640ac70e2901d111a69ad975e6b0ca39947e08cc28691b0de00831a787",
+                "sha256:d46edd508123413595a17bb64655db7c4bfefa83e721a3064f66e046e9a6a103",
+                "sha256:d975ac2bc513f530fa2574eb58e0ca731357d4686de2fb644af3036fca4f3fd6",
+                "sha256:dcd5793b98eb043703895443cc399fb8e2ce21c9b09757e954e425c8415c541b",
+                "sha256:dd40fbf4f916a41b4afe50665e2d029a1c9f74967fd3b7422475529641d31ef5",
+                "sha256:dddbe2c012d712873fb9f203512db57d3cbdd20803f0792aa01bc513da8a2380",
+                "sha256:e9d7e65c2c4f313524399f6b8ec14bfa8f4e9fccd999ff585e10e073cfd21429",
+                "sha256:ec910449c70b0359dbe08a5e8c63678c7ef0113ab61cd0bb2e80ed09ea8ce6ab",
+                "sha256:ed368ee7b1c119d5f6321cc9a3ea806adacf522bb4c2e9e398cbfc2e2cc68a2a",
+                "sha256:faa6d2e6d6d46d2d58c5a4713148300b44fcfc911341ec82d8731488d0757f96"
+            ],
+            "index": "pypi",
+            "version": "==2.0.10"
         },
         "starlette": {
             "hashes": [
@@ -709,7 +705,6 @@
             ],
             "markers": "python_version >= '2.7' and python_version not in '3.0, 3.1, 3.2, 3.3, 3.4, 3.5'",
             "version": "==1.26.15"
-<<<<<<< HEAD
         },
         "uvicorn": {
             "hashes": [
@@ -718,8 +713,6 @@
             ],
             "index": "pypi",
             "version": "==0.21.1"
-=======
->>>>>>> beb288fb
         }
     },
     "develop": {}

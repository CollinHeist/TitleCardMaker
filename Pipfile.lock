--- conflicted
+++ resolved
@@ -1,11 +1,7 @@
 {
     "_meta": {
         "hash": {
-<<<<<<< HEAD
             "sha256": "18231d775d5b2a89c31b919f26ead5f97569cbda4bcfc042658f8f242b85f6be"
-=======
-            "sha256": "ae23f453cf9245f8e4827f18f56ad1a0c874aaefac2a79e5d723311f0784be9c"
->>>>>>> 43edc47a
         },
         "pipfile-spec": 6,
         "requires": {
@@ -301,7 +297,6 @@
             "index": "pypi",
             "version": "==1.4.1"
         },
-<<<<<<< HEAD
         "jinja2": {
             "hashes": [
                 "sha256:31351a702a408a9e7595a8fc6150fc3f43bb6bf7e319770cbc0db9df9437e852",
@@ -374,8 +369,6 @@
             "markers": "python_version >= '3.7'",
             "version": "==2.1.3"
         },
-=======
->>>>>>> 43edc47a
         "num2words": {
             "hashes": [
                 "sha256:7e7c0b0f080405aa3a1dd9d32b1ca90b3bf03bab17b8e54db05e1b78301a0988",
@@ -772,7 +765,6 @@
         },
         "urllib3": {
             "hashes": [
-<<<<<<< HEAD
                 "sha256:48e7fafa40319d358848e1bc6809b208340fafe2096f1725d05d67443d0483d1",
                 "sha256:bee28b5e56addb8226c96f7f13ac28cb4c301dd5ea8a6ca179c0b9835e032825"
             ],
@@ -786,13 +778,6 @@
             ],
             "index": "pypi",
             "version": "==0.22.0"
-=======
-                "sha256:8d36afa7616d8ab714608411b4a3b13e58f463aee519024578e062e141dce20f",
-                "sha256:8f135f6502756bde6b2a9b28989df5fbe87c9970cecaa69041edcce7f0589b14"
-            ],
-            "markers": "python_version >= '2.7' and python_version not in '3.0, 3.1, 3.2, 3.3, 3.4, 3.5'",
-            "version": "==1.26.16"
->>>>>>> 43edc47a
         }
     },
     "develop": {
